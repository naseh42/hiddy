#!/bin/bash
# Define text colors
GREEN='\033[0;32m'
RED='\033[0;31m'
RESET='\033[0m' # Reset text color

# Function to display error messages and exit
function display_error_and_exit() {
  echo -e "${RED}Error: $1${RESET}"
  exit 1
}

# Check if Git is installed
if ! command -v git &>/dev/null; then
  display_error_and_exit "Git is not installed. Please install Git and try again."
fi

# Check if Python 3 and pip are installed
if ! command -v python3 &>/dev/null || ! command -v pip &>/dev/null; then
  display_error_and_exit "Python 3 and pip are required. Please install them and try again."
fi

echo -e "${GREEN}Step 1: Cloning the repository and changing directory...${RESET}"

repository_url="https://github.com/B3H1Z/Hiddify-Telegram-Bot.git"
install_dir="/opt/Hiddify-Telegram-Bot"

branch="main"

if [ "$0" == "--pre-release" ]; then
    branch="pre-release"
fi

echo "Selected branch: $branch"
<<<<<<< HEAD

=======
    
>>>>>>> ee87c0e0
if [ -d "$install_dir" ]; then
  echo "Directory $install_dir exists."
else
  git clone -b "$branch" "$repository_url" "$install_dir" || display_error_and_exit "Failed to clone the repository."
fi

cd "$install_dir" || display_error_and_exit "Failed to change directory."

echo -e "${GREEN}Step 2: Installing requirements...${RESET}"
pip install -r requirements.txt || display_error_and_exit "Failed to install requirements."


echo -e "${GREEN}Step 3: Preparing ...${RESET}"
logs_dir="$install_dir/Logs"
receiptions_dir="$install_dir/UserBot/Receiptions"

create_directory_if_not_exists() {
  if [ ! -d "$1" ]; then
    echo "Creating directory $1"
    mkdir -p "$1"
  fi
}

create_directory_if_not_exists "$logs_dir"
create_directory_if_not_exists "$receiptions_dir"

chmod +x "$install_dir/restart.sh"
chmod +x "$install_dir/update.sh"

echo -e "${GREEN}Step 4: Running config.py to generate config.json...${RESET}"
python3 config.py || display_error_and_exit "Failed to run config.py."

echo -e "${GREEN}Step 5: Running the bot in the background...${RESET}"
nohup python3 hiddifyTelegramBot.py >>/opt/Hiddify-Telegram-Bot/bot.log 2>&1 &

echo -e "${GREEN}Step 6: Adding cron jobs...${RESET}"

add_cron_job_if_not_exists() {
  local cron_job="$1"
  local current_crontab

  # Normalize the cron job formatting (remove extra spaces)
  cron_job=$(echo "$cron_job" | sed -e 's/^[ \t]*//' -e 's/[ \t]*$//')

  # Check if the cron job already exists in the current user's crontab
  current_crontab=$(crontab -l 2>/dev/null || true)
<<<<<<< HEAD

=======
  
>>>>>>> ee87c0e0
  if [[ -z "$current_crontab" ]]; then
    # No existing crontab, so add the new cron job
    (echo "$cron_job") | crontab -
  elif ! (echo "$current_crontab" | grep -Fq "$cron_job"); then
    # Cron job doesn't exist, so append it to the crontab
    (echo "$current_crontab"; echo "$cron_job") | crontab -
  fi
}


# Add cron job for reboot
add_cron_job_if_not_exists "@reboot cd $install_dir && ./restart.sh"

# Add cron job to run every 6 hours
add_cron_job_if_not_exists "0 */6 * * * cd $install_dir && python3 crontab.py --backup"

# Add cron job to run at 12:00 PM daily
add_cron_job_if_not_exists "0 12 * * * cd $install_dir && python3 crontab.py --reminder"

echo -e "${GREEN}Waiting for a few seconds...${RESET}"
sleep 5

if pgrep -f "python3 hiddifyTelegramBot.py" >/dev/null; then
  echo -e "${GREEN}The bot has been started successfully.${RESET}"
  echo -e "${GREEN}Send [/start] in Telegram bot.${RESET}"
else
  display_error_and_exit "Failed to start the bot. Please check for errors and try again."
fi<|MERGE_RESOLUTION|>--- conflicted
+++ resolved
@@ -32,11 +32,7 @@
 fi
 
 echo "Selected branch: $branch"
-<<<<<<< HEAD
-
-=======
     
->>>>>>> ee87c0e0
 if [ -d "$install_dir" ]; then
   echo "Directory $install_dir exists."
 else
@@ -83,11 +79,7 @@
 
   # Check if the cron job already exists in the current user's crontab
   current_crontab=$(crontab -l 2>/dev/null || true)
-<<<<<<< HEAD
-
-=======
   
->>>>>>> ee87c0e0
   if [[ -z "$current_crontab" ]]; then
     # No existing crontab, so add the new cron job
     (echo "$cron_job") | crontab -
