import datetime
import random

import telebot
from telebot.types import Message, CallbackQuery
from config import *
from AdminBot.templates import configs_template
from UserBot.markups import *
from UserBot.templates import *
from UserBot.content import *

import Utils.utils as utils
from Shared.common import admin_bot
from Database.dbManager import USERS_DB
from Utils.api import api

# *********************************** Configuration Bot ***********************************
bot = telebot.TeleBot(CLIENT_TOKEN, parse_mode="HTML")
bot.remove_webhook()
admin_bot = admin_bot()
<<<<<<< HEAD
BASE_URL = urlparse(PANEL_URL).scheme + "://" + urlparse(PANEL_URL).netloc
# Bot Start Commands
try:
    bot.set_my_commands([
        telebot.types.BotCommand("/start", BOT_COMMANDS['START']),
    ])
except telebot.apihelper.ApiTelegramException as e:
    if e.result.status_code == 401:
        logging.error("Invalid Telegram Bot Token!")
        exit(1)


# This function checks if the user is a member of the channel
=======
>>>>>>> 5748a554


# *********************************** Helper Functions ***********************************
# Check if message is digit
def is_it_digit(message: Message, response=MESSAGES['ERROR_INVALID_NUMBER'], markup=main_menu_keyboard_markup()):
    if not message.text.isdigit():
        bot.send_message(message.chat.id, response, reply_markup=markup)
        return False
    return True


# Check if message is cancel
def is_it_cancel(message: Message, response=MESSAGES['CANCELED']):
    if message.text == KEY_MARKUP['CANCEL']:
        bot.send_message(message.chat.id, response, reply_markup=main_menu_keyboard_markup())
        return True
    return False


# Check if message is command
def is_it_command(message: Message):
    if message.text.startswith("/"):
        return True
    return False


# Check is it UUID, Config or Subscription Link
def type_of_subscription(text):
    if text.startswith("vmess://"):
        config = text.replace("vmess://", "")
        config = utils.base64decoder(config)
        if not config:
            return False
        uuid = config['id']
    else:
        uuid = utils.extract_uuid_from_config(text)
    return uuid


# *********************************** Next-Step Handlers ***********************************
# ----------------------------------- Buy Plan Area -----------------------------------
charge_wallet = {}
renew_subscription_dict = {}


def user_channel_status(user_id):
    try:
        settings = utils.all_configs_settings()
        if settings['channel_id']:
            user = bot.get_chat_member(settings['channel_id'], user_id)
            return user.status in ['member', 'administrator', 'creator']
        else:
            return True
    except telebot.apihelper.ApiException as e:
        print(e)
        return False


def is_user_in_channel(user_id):
    settings = all_configs_settings()
    if settings['force_join_channel'] == 1:
        if not settings['channel_id']:
            return True
        if not user_channel_status(user_id):
            bot.send_message(user_id, MESSAGES['REQUEST_JOIN_CHANNEL'],
                             reply_markup=force_join_channel_markup(settings['channel_id']))
            return False
    return True


# Next Step Buy From Wallet - Confirm
def buy_from_wallet_confirm(message: Message, plan):
    if not plan:
        bot.send_message(message.chat.id, MESSAGES['UNKNOWN_ERROR'],
                         reply_markup=main_menu_keyboard_markup())
        return

    wallet = USERS_DB.find_wallet(telegram_id=message.chat.id)
    if not wallet:
        # Wallet not created
        bot.send_message(message.chat.id, MESSAGES['LACK_OF_WALLET_BALANCE'])

    if wallet:
        wallet = wallet[0]
        if plan['price'] > wallet['balance']:
            bot.send_message(message.chat.id, MESSAGES['LACK_OF_WALLET_BALANCE'])
            return
        else:
            bot.send_message(message.chat.id, MESSAGES['REQUEST_SEND_NAME'], reply_markup=cancel_markup())
            bot.register_next_step_handler(message, next_step_send_name_for_buy_from_wallet, plan)


def renewal_from_wallet_confirm(message: Message):
    if not renew_subscription_dict:
        bot.send_message(message.chat.id, MESSAGES['UNKNOWN_ERROR'],
                         reply_markup=main_menu_keyboard_markup())
        return

    if not renew_subscription_dict[message.chat.id]:
        bot.send_message(message.chat.id, MESSAGES['UNKNOWN_ERROR'],
                         reply_markup=main_menu_keyboard_markup())
        return

    if not renew_subscription_dict[message.chat.id]['plan_id'] or not renew_subscription_dict[message.chat.id][
        'uuid']:
        bot.send_message(message.chat.id, MESSAGES['UNKNOWN_ERROR'],
                         reply_markup=main_menu_keyboard_markup())
        return

    uuid = renew_subscription_dict[message.chat.id]['uuid']
    plan_id = renew_subscription_dict[message.chat.id]['plan_id']

    wallet = USERS_DB.find_wallet(telegram_id=message.chat.id)
    if not wallet:
        bot.send_message(message.chat.id, MESSAGES['UNKNOWN_ERROR'],
                         reply_markup=main_menu_keyboard_markup())

    wallet = wallet[0]
    plan_info = USERS_DB.find_plan(id=plan_id)
    if not plan_info:
        bot.send_message(message.chat.id, MESSAGES['UNKNOWN_ERROR'],
                         reply_markup=main_menu_keyboard_markup())
        return

    plan_info = plan_info[0]
    if plan_info['price'] > wallet['balance']:
        bot.send_message(message.chat.id, MESSAGES['LACK_OF_WALLET_BALANCE'])
        del renew_subscription_dict[message.chat.id]
        return

    user = api.find(uuid=uuid)
    if not user:
        bot.send_message(message.chat.id, MESSAGES['UNKNOWN_ERROR'],
                         reply_markup=main_menu_keyboard_markup())
        return

    user_info = utils.users_to_dict([user])
    if not user_info:
        bot.send_message(message.chat.id, MESSAGES['UNKNOWN_ERROR'],
                         reply_markup=main_menu_keyboard_markup())
        return

    user_info_process = utils.dict_process(user_info)
    user_info = user_info[0]

    if not user_info_process:
        bot.send_message(message.chat.id, MESSAGES['UNKNOWN_ERROR'],
                         reply_markup=main_menu_keyboard_markup())
        return
    user_info_process = user_info_process[0]

    new_balance = int(wallet['balance']) - int(plan_info['price'])
    edit_wallet = USERS_DB.edit_wallet(message.chat.id, balance=new_balance)
    if not edit_wallet:
        bot.send_message(message.chat.id, MESSAGES['UNKNOWN_ERROR'],
                         reply_markup=main_menu_keyboard_markup())
        return
    
    if user_info_process['remaining_day'] <= 0 or user_info_process['usage']['remaining_usage_GB'] <= 0:
        new_usage_limit = plan_info['size_gb']
        new_package_days = plan_info['days']
        last_reset_time = datetime.datetime.now().strftime("%Y-%m-%d")
        api.update(uuid=uuid, usage_limit_GB=new_usage_limit, start_date=last_reset_time)
    # ADMIN_DB.reset_package_usage(uuid=uuid)
    # ADMIN_DB.reset_package_days(uuid=uuid)
    else:
        new_usage_limit = user_info['usage_limit_GB'] + plan_info['size_gb']
        new_package_days = user_info['package_days'] + plan_info['days']
        
    #Add New Order
    order_id = random.randint(1000000, 9999999)
    created_at = datetime.datetime.now().strftime("%Y-%m-%d %H:%M:%S")
    status = USERS_DB.add_order(order_id, message.chat.id, user_info_process['name'], plan_id, created_at)
    if not status:
        bot.send_message(message.chat.id,
                         f"{MESSAGES['UNKNOWN_ERROR']}\n{MESSAGES['ORDER_ID']} {order_id}",
                         reply_markup=main_menu_keyboard_markup())
        return
    # edit_status = ADMIN_DB.edit_user(uuid=uuid, usage_limit_GB=new_usage_limit, package_days=new_package_days)
    edit_status = api.update(uuid=uuid, usage_limit_GB=new_usage_limit, package_days=new_package_days)
    if not edit_status:
        bot.send_message(message.chat.id, MESSAGES['UNKNOWN_ERROR'],
                         reply_markup=main_menu_keyboard_markup())
        return

    bot.send_message(message.chat.id, MESSAGES['SUCCESSFUL_RENEWAL'], reply_markup=main_menu_keyboard_markup())
    link = f"{BASE_URL}/{urlparse(PANEL_URL).path.split('/')[1]}/{uuid}/"
    user_name = f"<a href='{link}'> {user_info_process['name']} </a>"
    for ADMIN in ADMINS_ID:
        admin_bot.send_message(ADMIN, f"{MESSAGES['ADMIN_NOTIFY_NEW_RENEWAL']} {user_name} {MESSAGES['SUBSCRIPTION']}\n{MESSAGES['ORDER_ID']} {order_id}")

            


# Next Step Buy Plan - Send Screenshot

def next_step_send_screenshot(message, charge_wallet):
    if is_it_cancel(message):
        return
    if not charge_wallet:
        bot.send_message(message.chat.id, MESSAGES['UNKNOWN_ERROR'],
                         reply_markup=main_menu_keyboard_markup())
        return

    if message.content_type != 'photo':
        bot.send_message(message.chat.id, MESSAGES['ERROR_TYPE_SEND_SCREENSHOT'], reply_markup=cancel_markup())
        bot.register_next_step_handler(message, next_step_send_screenshot, charge_wallet)
        return

    file_info = bot.get_file(message.photo[-1].file_id)
    downloaded_file = bot.download_file(file_info.file_path)
    path = os.path.join(os.getcwd(), 'UserBot', 'Receiptions', f"{message.chat.id}-{charge_wallet['id']}.jpg")
    with open(path, 'wb') as new_file:
        new_file.write(downloaded_file)

    created_at = datetime.datetime.now().strftime("%Y-%m-%d %H:%M:%S")

    payment_method = "Card"

    status = USERS_DB.add_payment(charge_wallet['id'], message.chat.id,
                                  charge_wallet['amount'], payment_method, path,
                                  message.from_user.full_name,
                                  created_at)
    if status:
        payment = USERS_DB.find_payment(id=charge_wallet['id'])
        if not payment:
            bot.send_message(message.chat.id, MESSAGES['UNKNOWN_ERROR'],
                             reply_markup=main_menu_keyboard_markup())
            return
        payment = payment[0]
        for ADMIN in ADMINS_ID:
            admin_bot.send_photo(ADMIN, open(path, 'rb'),
                                 caption=payment_received_template(payment),
                                 reply_markup=confirm_payment_by_admin(charge_wallet['id']))
        bot.send_message(message.chat.id, MESSAGES['WAIT_FOR_ADMIN_CONFIRMATION'],
                         reply_markup=main_menu_keyboard_markup())
    else:
        bot.send_message(message.chat.id, MESSAGES['UNKNOWN_ERROR'],
                         reply_markup=main_menu_keyboard_markup())


# ----------------------------------- Buy From Wallet Area -----------------------------------
# Next Step Buy From Wallet - Send Name
def next_step_send_name_for_buy_from_wallet(message: Message, plan):
    if is_it_cancel(message):
        return

    if not plan:
        bot.send_message(message.chat.id, MESSAGES['UNKNOWN_ERROR'],
                         reply_markup=main_menu_keyboard_markup())
        return
    name = message.text
    while is_it_command(message):
        message = bot.send_message(message.chat.id, MESSAGES['REQUEST_SEND_NAME'])
        bot.register_next_step_handler(message, next_step_send_name_for_buy_from_wallet, plan)
        return
    created_at = datetime.datetime.now().strftime("%Y-%m-%d %H:%M:%S")
    paid_amount = plan['price']

    order_id = random.randint(1000000, 9999999)

    # value = ADMIN_DB.add_default_user(name, plan['days'], plan['size_gb'],)
    value = api.insert(name=name, usage_limit_GB=plan['size_gb'], package_days=plan['days'])
    if not value:
        bot.send_message(message.chat.id,
                         f"{MESSAGES['UNKNOWN_ERROR']}\n{MESSAGES['ORDER_ID']} {order_id}",
                         reply_markup=main_menu_keyboard_markup())
        return
    sub_id = random.randint(1000000, 9999999)
    add_sub_status = USERS_DB.add_order_subscription(sub_id, order_id, value)
    if not add_sub_status:
        bot.send_message(message.chat.id,
                         f"{MESSAGES['UNKNOWN_ERROR']}\n{MESSAGES['ORDER_ID']} {order_id}",
                         reply_markup=main_menu_keyboard_markup())
        return
    status = USERS_DB.add_order(order_id, message.chat.id, name, plan['id'], created_at)

    if not status:
        bot.send_message(message.chat.id,
                         f"{MESSAGES['UNKNOWN_ERROR']}\n{MESSAGES['ORDER_ID']} {order_id}",
                         reply_markup=main_menu_keyboard_markup())
        return
    wallet = USERS_DB.find_wallet(telegram_id=message.chat.id)
    if wallet:
        wallet = wallet[0]
        wallet_balance = int(wallet['balance']) - int(paid_amount)
        user_info = USERS_DB.edit_wallet(message.chat.id, balance=wallet_balance)
        if not user_info:
            bot.send_message(message.chat.id,
                             f"{MESSAGES['UNKNOWN_ERROR']}\n{MESSAGES['ORDER_ID']} {order_id}",
                             reply_markup=main_menu_keyboard_markup())
            return
    bot.send_message(message.chat.id,
                     f"{MESSAGES['PAYMENT_CONFIRMED']}\n{MESSAGES['ORDER_ID']} {order_id}",
                     reply_markup=main_menu_keyboard_markup())
    link = f"{BASE_URL}/{urlparse(PANEL_URL).path.split('/')[1]}/{value}/"
    user_name = f"<a href='{link}'> {name} </a>"
    for ADMIN in ADMINS_ID:
        admin_bot.send_message(ADMIN, f"{MESSAGES['ADMIN_NOTIFY_NEW_SUB']} {user_name} {MESSAGES['ADMIN_NOTIFY_CONFIRM']}\n{MESSAGES['ORDER_ID']} {order_id}")


# ----------------------------------- Get Free Test Area -----------------------------------
# Next Step Get Free Test - Send Name
def next_step_send_name_for_get_free_test(message: Message):
    if is_it_cancel(message):
        return
    name = message.text
    while is_it_command(message):
        message = bot.send_message(message.chat.id, MESSAGES['REQUEST_SEND_NAME'])
        bot.register_next_step_handler(message, next_step_send_name_for_get_free_test)
        return

    settings = utils.all_configs_settings()
    test_user_comment = "Free Test User"

    # uuid = ADMIN_DB.add_default_user(name, test_user_days, test_user_size_gb, int(PANEL_ADMIN_ID), test_user_comment)
    uuid = api.insert(name=name, usage_limit_GB=settings['test_sub_size_gb'], package_days=settings['test_sub_days'],
                      comment=test_user_comment)
    if not uuid:
        bot.send_message(message.chat.id, MESSAGES['UNKNOWN_ERROR'],
                         reply_markup=main_menu_keyboard_markup())
        return
    non_order_id = random.randint(1000000, 9999999)
    non_order_status = USERS_DB.add_non_order_subscription(non_order_id, message.chat.id, uuid)
    if not non_order_status:
        bot.send_message(message.chat.id, MESSAGES['UNKNOWN_ERROR'],
                         reply_markup=main_menu_keyboard_markup())
        return

    edit_user_status = USERS_DB.edit_user(message.chat.id, test_account=True)
    if not edit_user_status:
        bot.send_message(message.chat.id, MESSAGES['UNKNOWN_ERROR'],
                         reply_markup=main_menu_keyboard_markup())
        return
    bot.send_message(message.chat.id, MESSAGES['GET_FREE_CONFIRMED'],
                     reply_markup=main_menu_keyboard_markup())
<<<<<<< HEAD
    link = f"{BASE_URL}/{urlparse(PANEL_URL).path.split('/')[1]}/{uuid}/"
    user_name = f"<a href='{link}'> {name} </a>"
    for ADMIN in ADMINS_ID:
        admin_bot.send_message(ADMIN, f"{MESSAGES['ADMIN_NOTIFY_NEW_FREE_TEST']} {user_name} {MESSAGES['ADMIN_NOTIFY_CONFIRM']}")
    # created_at = datetime.datetime.now().strftime("%Y-%m-%d %H:%M:%S")
    #
    # # plan_id = 0
    #
    # # paid_amount = 0
    # order_id = random.randint(1000000, 9999999)
    #
    # value = ADMIN_DB.add_default_user(name, days, size_gb,
    #                                   int(PANEL_ADMIN_ID))
    # if not value:
    #     bot.send_message(message.chat.id,
    #                      f"{MESSAGES['UNKNOWN_ERROR']}\n{MESSAGES['ORDER_ID']} {order_id}")
    #     return
    # sub_id = random.randint(1000000, 9999999)
    # add_sub_status = USERS_DB.add_order_subscription(sub_id, order_id, value)
    # if not add_sub_status:
    #     bot.send_message(message.chat.id,
    #                      f"{MESSAGES['UNKNOWN_ERROR']}\n{MESSAGES['ORDER_ID']} {order_id}")
    #     return
    # status = USERS_DB.add_order(order_id, message.chat.id, name, plan_id, paid_amount, payment_method, path,
    #                             created_at, True)
    # if not status:
    #     bot.send_message(message.chat.id,
    #                      f"{MESSAGES['UNKNOWN_ERROR']}\n{MESSAGES['ORDER_ID']} {order_id}")
    #     return
    #
    # user_info = USERS_DB.edit_user(message.chat.id, get_free=True)
    # if not user_info:
    #     bot.send_message(message.chat.id,
    #                      f"{MESSAGES['UNKNOWN_ERROR']}\n{MESSAGES['ORDER_ID']} {order_id}")
    #     return
    # bot.send_message(message.chat.id,
    #                  f"{MESSAGES['GET_FREE_CONFIRMED']}\n{MESSAGES['ORDER_ID']} {order_id}")
=======
>>>>>>> 5748a554


# ----------------------------------- To QR Area -----------------------------------
# Next Step QR - QR Code
def next_step_to_qr(message: Message):
    if is_it_cancel(message):
        return
    if not message.text:
        bot.send_message(message.chat.id, MESSAGES['UNKNOWN_ERROR'],
                         reply_markup=main_menu_keyboard_markup())
        return

    is_it_valid = utils.is_it_config_or_sub(message.text)
    if is_it_valid:
        qr_code = utils.txt_to_qr(message.text)
        if qr_code:
            bot.send_photo(message.chat.id, qr_code, reply_markup=main_menu_keyboard_markup())
    else:
        bot.send_message(message.chat.id, MESSAGES['REQUEST_SEND_TO_QR_ERROR'],
                         reply_markup=main_menu_keyboard_markup())


# ----------------------------------- Link Subscription Area -----------------------------------
# Next Step Link Subscription to bot
def next_step_link_subscription(message: Message):
    if not message.text:
        bot.send_message(message.chat.id, MESSAGES['UNKNOWN_ERROR'],
                         reply_markup=main_menu_keyboard_markup())
        return
    if is_it_cancel(message):
        return
    uuid = utils.is_it_config_or_sub(message.text)
    if uuid:
        # check is it already subscribed
        is_it_subscribed = USERS_DB.find_non_order_subscription(uuid=uuid)
        if is_it_subscribed:
            bot.send_message(message.chat.id, MESSAGES['ALREADY_SUBSCRIBED'],
                             reply_markup=main_menu_keyboard_markup())
            return
        non_sub_id = random.randint(10000000, 99999999)
        status = USERS_DB.add_non_order_subscription(non_sub_id, message.chat.id, uuid)
        if status:
            bot.send_message(message.chat.id, MESSAGES['SUBSCRIPTION_CONFIRMED'],
                             reply_markup=main_menu_keyboard_markup())
        else:
            bot.send_message(message.chat.id, MESSAGES['UNKNOWN_ERROR'],
                             reply_markup=main_menu_keyboard_markup())
    else:
        bot.send_message(message.chat.id, MESSAGES['SUBSCRIPTION_INFO_NOT_FOUND'],
                         reply_markup=main_menu_keyboard_markup())


# ----------------------------------- wallet balance Area -----------------------------------
# Next Step increase wallet balance - Send amount
def next_step_increase_wallet_balance(message):
    if is_it_cancel(message):
        return
    if not is_it_digit(message, markup=cancel_markup()):
        bot.register_next_step_handler(message, next_step_increase_wallet_balance)
        return
    minimum_deposit_amount = utils.all_configs_settings()
    minimum_deposit_amount = minimum_deposit_amount['min_deposit_amount']
    amount = utils.toman_to_rial(message.text)

    if amount < minimum_deposit_amount:
        bot.send_message(message.chat.id,
                         f"{MESSAGES['INCREASE_WALLET_BALANCE_AMOUNT']}\n{MESSAGES['MINIMUM_DEPOSIT_AMOUNT']}: "
                         f"{rial_to_toman(minimum_deposit_amount)} {MESSAGES['TOMAN']}", reply_markup=cancel_markup())
        bot.register_next_step_handler(message, next_step_increase_wallet_balance)
        return
    settings = utils.all_configs_settings()
    if not settings:
        bot.send_message(message.chat.id, MESSAGES['UNKNOWN_ERROR'],
                         reply_markup=main_menu_keyboard_markup())
        return

    charge_wallet['amount'] = str(amount)
    if settings['three_random_num_price'] == 1:
        charge_wallet['amount'] = utils.replace_last_three_with_random(str(amount))

    charge_wallet['id'] = random.randint(1000000, 9999999)

    # Send 0 to identify wallet balance charge
    bot.send_message(message.chat.id,
                     owner_info_template(settings['card_number'], settings['card_holder'], charge_wallet['amount']),
                     reply_markup=send_screenshot_markup(plan_id=charge_wallet['id']))


# *********************************** Callback Query Area ***********************************
@bot.callback_query_handler(func=lambda call: True)
def callback_query(call: CallbackQuery):
    bot.answer_callback_query(call.id, MESSAGES['WAIT'])
    # Split Callback Data to Key(Command) and UUID
    data = call.data.split(':')
    key = data[0]
    value = data[1]
    # ----------------------------------- Link Subscription Area -----------------------------------
    # Confirm Link Subscription
    if key == 'start':
        bot.delete_message(call.message.chat.id, call.message.message_id)
        user_id = call.message.chat.id
        join_status = is_user_in_channel(user_id)

        if not join_status:
            return

        if USERS_DB.find_user(telegram_id=user_id):
            bot.send_message(user_id, MESSAGES['WELCOME'], reply_markup=main_menu_keyboard_markup())
            return

        created_at = datetime.datetime.now().strftime("%Y-%m-%d %H:%M:%S")
        status = USERS_DB.add_user(telegram_id=user_id, created_at=created_at)

        if not status:
            bot.send_message(user_id, MESSAGES['UNKNOWN_ERROR'], reply_markup=main_menu_keyboard_markup())
            return

        bot.send_message(user_id, MESSAGES['WELCOME'], reply_markup=main_menu_keyboard_markup())

    elif key == 'confirm_subscription':
        edit_status = USERS_DB.add_non_order_subscription(call.message.chat.id, value, )
        if edit_status:
            bot.delete_message(call.message.chat.id, call.message.message_id)
            bot.send_message(call.message.chat.id, MESSAGES['SUBSCRIPTION_CONFIRMED'],
                             reply_markup=main_menu_keyboard_markup())
        else:
            bot.send_message(call.message.chat.id, MESSAGES['UNKNOWN_ERROR'],
                             reply_markup=main_menu_keyboard_markup())
    # Reject Link Subscription
    elif key == 'cancel_subscription':
        bot.delete_message(call.message.chat.id, call.message.message_id)
        bot.send_message(call.message.chat.id, MESSAGES['CANCEL_SUBSCRIPTION'],
                         reply_markup=main_menu_keyboard_markup())

    # ----------------------------------- Buy Plan Area -----------------------------------
    # Send Asked Plan Info
    elif key == 'plan_selected':
        plan = USERS_DB.find_plan(id=value)[0]
        if not plan:
            bot.send_message(call.message.chat.id, MESSAGES['UNKNOWN_ERROR'],
                             reply_markup=main_menu_keyboard_markup())
            return
        bot.edit_message_text(chat_id=call.message.chat.id, message_id=call.message.message_id,
                              text=plan_info_template(plan),
                              reply_markup=confirm_buy_plan_markup(plan['id']))

    # Confirm To Buy From Wallet
    elif key == 'confirm_buy_from_wallet':
        plan = USERS_DB.find_plan(id=value)[0]
        buy_from_wallet_confirm(call.message, plan)
    elif key == 'confirm_renewal_from_wallet':
        plan = USERS_DB.find_plan(id=value)[0]
        renewal_from_wallet_confirm(call.message)
    # Ask To Send Screenshot
    elif key == 'send_screenshot':
        bot.send_message(call.message.chat.id, MESSAGES['REQUEST_SEND_SCREENSHOT'])
        bot.register_next_step_handler(call.message, next_step_send_screenshot, charge_wallet)

    # ----------------------------------- User Subscriptions Info Area -----------------------------------
    # Unlink non-order subscription
    elif key == 'unlink_subscription':
        delete_status = USERS_DB.delete_non_order_subscriptions(uuid=value)
        if delete_status:
            bot.delete_message(call.message.chat.id, call.message.message_id)
            bot.send_message(call.message.chat.id, MESSAGES['SUBSCRIPTION_UNLINKED'],
                             reply_markup=main_menu_keyboard_markup())
        else:
            bot.send_message(call.message.chat.id, MESSAGES['UNKNOWN_ERROR'],
                             reply_markup=main_menu_keyboard_markup())

    elif key == 'update_info_subscription':
        sub = utils.find_order_subscription_by_uuid(value)
        if not sub:
            bot.send_message(call.message.chat.id, MESSAGES['UNKNOWN_ERROR'],
                             reply_markup=main_menu_keyboard_markup())
            return

        user = api.find(uuid=sub['uuid'])
        if not user:
            bot.send_message(call.message.chat.id, MESSAGES['UNKNOWN_ERROR'],
                             reply_markup=main_menu_keyboard_markup())
            return
        user = utils.dict_process(utils.users_to_dict([user]))[0]
        try:
            bot.edit_message_text(chat_id=call.message.chat.id, message_id=call.message.message_id,
                                  text=user_info_template(sub['id'], user, MESSAGES['INFO_USER']),
                                  reply_markup=user_info_markup(sub['uuid']))
        except:
            pass

    # ----------------------------------- wallet Area -----------------------------------
    # INCREASE WALLET BALANCE
    elif key == 'increase_wallet_balance':
        bot.send_message(call.message.chat.id, MESSAGES['INCREASE_WALLET_BALANCE_AMOUNT'], reply_markup=cancel_markup())

        bot.register_next_step_handler(call.message, next_step_increase_wallet_balance)


    elif key == 'renewal_subscription':
        renew_subscription_dict[call.message.chat.id] = {
            'uuid': None,
            'plan_id': None,
        }
        plans = USERS_DB.select_plans()
        if not plans:
            bot.send_message(call.message.chat.id, MESSAGES['UNKNOWN_ERROR'],
                             reply_markup=main_menu_keyboard_markup())
            return
        renew_subscription_dict[call.message.chat.id]['uuid'] = value
        bot.edit_message_reply_markup(call.message.chat.id, call.message.message_id,
                                      reply_markup=plans_list_markup(plans, renewal=True))

    elif key == 'renewal_plan_selected':
        plan = USERS_DB.find_plan(id=value)[0]
        if not plan:
            bot.send_message(call.message.chat.id, MESSAGES['PLANS_NOT_FOUND'],
                             reply_markup=main_menu_keyboard_markup())
            return
        renew_subscription_dict[call.message.chat.id]['plan_id'] = plan['id']
        bot.edit_message_text(chat_id=call.message.chat.id, message_id=call.message.message_id,
                              text=plan_info_template(plan),
                              reply_markup=confirm_buy_plan_markup(plan['id'], renewal=True))

    elif key == 'cancel_increase_wallet_balance':
        bot.delete_message(call.message.chat.id, call.message.message_id)
        bot.send_message(call.message.chat.id, MESSAGES['CANCEL_INCREASE_WALLET_BALANCE'],
                         reply_markup=main_menu_keyboard_markup())
    # ----------------------------------- User Configs Area -----------------------------------
    # User Configs - Main Menu
    elif key == 'configs_list':
        bot.edit_message_reply_markup(call.message.chat.id, call.message.message_id,
                                      reply_markup=sub_url_user_list_markup(value))
    # User Configs - Direct Link
    elif key == 'conf_dir':
        bot.edit_message_reply_markup(call.message.chat.id, call.message.message_id,
                                      reply_markup=sub_user_list_markup(value))
    # User Configs - Vless Configs Callback
    elif key == "conf_dir_vless":
        sub = utils.sub_links(value)
        if not sub:
            bot.send_message(call.message.chat.id, MESSAGES['UNKNOWN_ERROR'])
            return
        configs = utils.sub_parse(sub['sub_link'])
        if not configs:
            bot.send_message(call.message.chat.id, MESSAGES['ERROR_CONFIG_NOT_FOUND'])
            return
        if not configs['vless']:
            bot.send_message(call.message.chat.id, MESSAGES['ERROR_CONFIG_NOT_FOUND'])
            return
        msgs = configs_template(configs['vless'])
        for message in msgs:
            if message:
                bot.send_message(call.message.chat.id, f"{message}",
                                 reply_markup=main_menu_keyboard_markup())
    # User Configs - VMess Configs Callback
    elif key == "conf_dir_vmess":
        sub = utils.sub_links(value)
        if not sub:
            bot.send_message(call.message.chat.id, MESSAGES['UNKNOWN_ERROR'])
            return
        configs = utils.sub_parse(sub['sub_link'])
        if not configs:
            bot.send_message(call.message.chat.id, MESSAGES['ERROR_CONFIG_NOT_FOUND'])
            return
        if not configs['vmess']:
            bot.send_message(call.message.chat.id, MESSAGES['ERROR_CONFIG_NOT_FOUND'])
            return
        msgs = configs_template(configs['vmess'])
        for message in msgs:
            if message:
                bot.send_message(call.message.chat.id, f"{message}",
                                 reply_markup=main_menu_keyboard_markup())
    # User Configs - Trojan Configs Callback
    elif key == "conf_dir_trojan":
        sub = utils.sub_links(value)
        if not sub:
            bot.send_message(call.message.chat.id, MESSAGES['UNKNOWN_ERROR'])
            return
        configs = utils.sub_parse(sub['sub_link'])
        if not configs:
            bot.send_message(call.message.chat.id, MESSAGES['ERROR_CONFIG_NOT_FOUND'])
            return
        if not configs['trojan']:
            bot.send_message(call.message.chat.id, MESSAGES['ERROR_CONFIG_NOT_FOUND'])
            return
        msgs = configs_template(configs['trojan'])
        for message in msgs:
            if message:
                bot.send_message(call.message.chat.id, f"{message}",
                                 reply_markup=main_menu_keyboard_markup())

    # User Configs - Subscription Configs Callback
    elif key == "conf_sub_url":
        sub = utils.sub_links(value)
        if not sub:
            bot.send_message(call.message.chat.id, MESSAGES['UNKNOWN_ERROR'])
            return
        qr_code = utils.txt_to_qr(sub['sub_link'])
        if not qr_code:
            bot.send_message(call.message.chat.id, MESSAGES['UNKNOWN_ERROR'])
            return
        bot.send_photo(
            call.message.chat.id,
            photo=qr_code,
            caption=f"{KEY_MARKUP['CONFIGS_SUB']}\n<code>{sub['sub_link']}</code>",
            reply_markup=main_menu_keyboard_markup()
        )
    # User Configs - Base64 Subscription Configs Callback
    elif key == "conf_sub_url_b64":
        sub = utils.sub_links(value)
        if not sub:
            bot.send_message(call.message.chat.id, MESSAGES['UNKNOWN_ERROR'])
            return
        qr_code = utils.txt_to_qr(sub['sub_link_b64'])
        if not qr_code:
            bot.send_message(call.message.chat.id, MESSAGES['UNKNOWN_ERROR'])
            return
        bot.send_photo(
            call.message.chat.id,
            photo=qr_code,
            caption=f"{KEY_MARKUP['CONFIGS_SUB_B64']}\n<code>{sub['sub_link_b64']}</code>",
            reply_markup=main_menu_keyboard_markup()
        )
    # User Configs - Subscription Configs For Clash Callback
    elif key == "conf_clash":
        sub = utils.sub_links(value)
        if not sub:
            bot.send_message(call.message.chat.id, MESSAGES['UNKNOWN_ERROR'])
            return
        qr_code = utils.txt_to_qr(sub['clash_configs'])
        if not qr_code:
            bot.send_message(call.message.chat.id, MESSAGES['UNKNOWN_ERROR'])
            return
        bot.send_photo(
            call.message.chat.id,
            photo=qr_code,
            caption=f"{KEY_MARKUP['CONFIGS_CLASH']}\n<code>{sub['clash_configs']}</code>",
            reply_markup=main_menu_keyboard_markup()
        )
    # User Configs - Subscription Configs For Hiddify Callback
    elif key == "conf_hiddify":
        sub = utils.sub_links(value)
        if not sub:
            bot.send_message(call.message.chat.id, MESSAGES['UNKNOWN_ERROR'])
            return
        qr_code = utils.txt_to_qr(sub['hiddify_configs'])
        if not qr_code:
            bot.send_message(call.message.chat.id, MESSAGES['UNKNOWN_ERROR'])
            return
        bot.send_photo(
            call.message.chat.id,
            photo=qr_code,
            caption=f"{KEY_MARKUP['CONFIGS_HIDDIFY']}\n<code>{sub['hiddify_configs']}</code>",
            reply_markup=main_menu_keyboard_markup()
        )

    elif key == "conf_sub_auto":
        sub = utils.sub_links(value)
        if not sub:
            bot.send_message(call.message.chat.id, MESSAGES['UNKNOWN_ERROR'])
            return
        qr_code = utils.txt_to_qr(sub['sub_link_auto'])
        if not qr_code:
            bot.send_message(call.message.chat.id, MESSAGES['UNKNOWN_ERROR'])
            return
        bot.send_photo(
            call.message.chat.id,
            photo=qr_code,
            caption=f"{KEY_MARKUP['CONFIGS_SUB_AUTO']}\n<code>{sub['sub_link_auto']}</code>",
            reply_markup=main_menu_keyboard_markup()
        )

    elif key == "conf_sub_sing_box":
        sub = utils.sub_links(value)
        if not sub:
            bot.send_message(call.message.chat.id, MESSAGES['UNKNOWN_ERROR'])
            return
        qr_code = utils.txt_to_qr(sub['sing_box'])
        if not qr_code:
            bot.send_message(call.message.chat.id, MESSAGES['UNKNOWN_ERROR'])
            return
        bot.send_photo(
            call.message.chat.id,
            photo=qr_code,
            caption=f"{KEY_MARKUP['CONFIGS_SING_BOX']}\n<code>{sub['sing_box']}</code>",
            reply_markup=main_menu_keyboard_markup()
        )

    elif key == "conf_sub_full_sing_box":
        sub = utils.sub_links(value)
        if not sub:
            bot.send_message(call.message.chat.id, MESSAGES['UNKNOWN_ERROR'])
            return
        qr_code = utils.txt_to_qr(sub['sing_box_full'])
        if not qr_code:
            bot.send_message(call.message.chat.id, MESSAGES['UNKNOWN_ERROR'])
            return
        bot.send_photo(
            call.message.chat.id,
            photo=qr_code,
            caption=f"{KEY_MARKUP['CONFIGS_FULL_SING_BOX']}\n<code>{sub['sing_box_full']}</code>",
            reply_markup=main_menu_keyboard_markup()
        )




    # ----------------------------------- Back Area -----------------------------------
    # Back To User Menu
    elif key == "back_to_user_panel":
        bot.edit_message_reply_markup(call.message.chat.id, call.message.message_id,
                                      reply_markup=user_info_markup(value))

    # Back To Plans
    elif key == "back_to_plans":
        bot.delete_message(call.message.chat.id, call.message.message_id)
        buy_subscription(call.message)

    # Delete Message
    elif key == "del_msg":
        bot.delete_message(call.message.chat.id, call.message.message_id)

    # Invalid Command
    else:
        bot.answer_callback_query(call.id, MESSAGES['ERROR_INVALID_COMMAND'])


# *********************************** Message Handler Area ***********************************
# Bot Start Message Handler
@bot.message_handler(commands=['start'])
def start_bot(message: Message):
    join_status = is_user_in_channel(message.chat.id)
    if not join_status:
        return
    settings = utils.all_configs_settings()
    MESSAGES['WELCOME'] = MESSAGES['WELCOME'] if not settings['msg_user_start'] else settings['msg_user_start']
    if USERS_DB.find_user(telegram_id=message.chat.id):
        bot.send_message(message.chat.id, MESSAGES['WELCOME'], reply_markup=main_menu_keyboard_markup())
        return
    created_at = datetime.datetime.now().strftime("%Y-%m-%d %H:%M:%S")

    status = USERS_DB.add_user(telegram_id=message.chat.id, created_at=created_at)
    if not status:
        bot.send_message(message.chat.id, MESSAGES['UNKNOWN_ERROR'],
                         reply_markup=main_menu_keyboard_markup())
        return
    bot.send_message(message.chat.id, MESSAGES['WELCOME'], reply_markup=main_menu_keyboard_markup())


# If user is not in users table, request /start
@bot.message_handler(func=lambda message: not USERS_DB.find_user(telegram_id=message.chat.id))
def not_in_users_table(message: Message):
    join_status = is_user_in_channel(message.chat.id)
    if not join_status:
        return
    bot.send_message(message.chat.id, MESSAGES['REQUEST_START'])


# User Subscription Status Message Handler
@bot.message_handler(func=lambda message: message.text == KEY_MARKUP['SUBSCRIPTION_STATUS'])
def subscription_status(message: Message):
    join_status = is_user_in_channel(message.chat.id)
    if not join_status:
        return
    non_order_subs = utils.non_order_user_info(message.chat.id)
    order_subs = utils.order_user_info(message.chat.id)

    if not non_order_subs and not order_subs:
        bot.send_message(message.chat.id, MESSAGES['SUBSCRIPTION_NOT_FOUND'], reply_markup=main_menu_keyboard_markup())
        return

    if non_order_subs:
        for non_order_sub in non_order_subs:
            if non_order_sub:
                api_user_data = user_info_template(non_order_sub['sub_id'], non_order_sub, MESSAGES['INFO_USER'])
                bot.send_message(message.chat.id, api_user_data,
                                 reply_markup=user_info_non_sub_markup(non_order_sub['uuid']))
    if order_subs:
        for order_sub in order_subs:
            if order_sub:
                api_user_data = user_info_template(order_sub['sub_id'], order_sub, MESSAGES['INFO_USER'])
                bot.send_message(message.chat.id, api_user_data,
                                 reply_markup=user_info_markup(order_sub['uuid']))


# User Buy Subscription Message Handler
@bot.message_handler(func=lambda message: message.text == KEY_MARKUP['BUY_SUBSCRIPTION'])
def buy_subscription(message: Message):
    join_status = is_user_in_channel(message.chat.id)
    if not join_status:
        return
    plans = USERS_DB.select_plans()
    if not plans:
        bot.send_message(message.chat.id, MESSAGES['PLANS_NOT_FOUND'], reply_markup=main_menu_keyboard_markup())
        return
    plan_markup = plans_list_markup(plans)
    if not plan_markup:
        bot.send_message(message.chat.id, MESSAGES['PLANS_NOT_FOUND'], reply_markup=main_menu_keyboard_markup())
        return
    bot.send_message(message.chat.id, MESSAGES['PLANS_LIST'], reply_markup=plan_markup)


# Config To QR Message Handler
@bot.message_handler(func=lambda message: message.text == KEY_MARKUP['TO_QR'])
def to_qr(message: Message):
    join_status = is_user_in_channel(message.chat.id)
    if not join_status:
        return
    bot.send_message(message.chat.id, MESSAGES['REQUEST_SEND_TO_QR'], reply_markup=cancel_markup())
    bot.register_next_step_handler(message, next_step_to_qr)


# Help Guide Message Handler
@bot.message_handler(func=lambda message: message.text == KEY_MARKUP['HELP_GUIDE'])
def help_guide(message: Message):
    join_status = is_user_in_channel(message.chat.id)
    if not join_status:
        return
    bot.send_message(message.chat.id, connection_help_template(), reply_markup=main_menu_keyboard_markup())


# Ticket To Support Message Handler
@bot.message_handler(func=lambda message: message.text == KEY_MARKUP['SEND_TICKET'])
def send_ticket(message: Message):
    join_status = is_user_in_channel(message.chat.id)
    if not join_status:
        return
    owner_info = USERS_DB.find_str_config(key="support_username")
    bot.send_message(message.chat.id, support_template(owner_info), reply_markup=main_menu_keyboard_markup())


# Link Subscription Message Handler
@bot.message_handler(func=lambda message: message.text == KEY_MARKUP['LINK_SUBSCRIPTION'])
def link_subscription(message: Message):
    join_status = is_user_in_channel(message.chat.id)
    if not join_status:
        return
    bot.send_message(message.chat.id, MESSAGES['ENTER_SUBSCRIPTION_INFO'], reply_markup=cancel_markup())
    bot.register_next_step_handler(message, next_step_link_subscription)


# User Buy Subscription Message Handler
@bot.message_handler(func=lambda message: message.text == KEY_MARKUP['WALLET'])
def wallet_balance(message: Message):
    join_status = is_user_in_channel(message.chat.id)
    if not join_status:
        return
    user = USERS_DB.find_user(telegram_id=message.chat.id)
    if user:
        wallet_status = USERS_DB.find_wallet(telegram_id=message.chat.id)
        if not wallet_status:
            status = USERS_DB.add_wallet(telegram_id=message.chat.id)
            if not status:
                bot.send_message(message.chat.id, MESSAGES['UNKNOWN_ERROR'])
                return

        wallet = USERS_DB.find_wallet(telegram_id=message.chat.id)
        wallet = wallet[0]
        telegram_user_data = wallet_info_template(wallet['balance'])

        bot.send_message(message.chat.id, telegram_user_data,
                         reply_markup=wallet_info_markup())
    else:
        bot.send_message(message.chat.id, MESSAGES['UNKNOWN_ERROR'])


# User Buy Subscription Message Handler
@bot.message_handler(func=lambda message: message.text == KEY_MARKUP['FREE_TEST'])
def wallet_balance(message: Message):
    join_status = is_user_in_channel(message.chat.id)
    if not join_status:
        return
    users = USERS_DB.find_user(telegram_id=message.chat.id)
    if users:
        user = users[0]
        if user['test_account']:
            bot.send_message(message.chat.id, MESSAGES['ALREADY_RECEIVED_FREE'],
                             reply_markup=main_menu_keyboard_markup())
            return
        else:
            bot.send_message(message.chat.id, MESSAGES['REQUEST_SEND_NAME'], reply_markup=cancel_markup())
            bot.register_next_step_handler(message, next_step_send_name_for_get_free_test)


# Cancel Message Handler
@bot.message_handler(func=lambda message: message.text == KEY_MARKUP['CANCEL'])
def wallet_balance(message: Message):
    join_status = is_user_in_channel(message.chat.id)
    if not join_status:
        return
    bot.send_message(message.chat.id, MESSAGES['CANCELED'], reply_markup=main_menu_keyboard_markup())


# *********************************** Main Area ***********************************
def start():
    # Bot Start Commands
    try:
        bot.set_my_commands([
            telebot.types.BotCommand("/start", BOT_COMMANDS['START']),
        ])
    except telebot.apihelper.ApiTelegramException as e:
        if e.result.status_code == 401:
            logging.error("Invalid Telegram Bot Token!")
            exit(1)

    bot.enable_save_next_step_handlers()
    bot.load_next_step_handlers()
    bot.infinity_polling()<|MERGE_RESOLUTION|>--- conflicted
+++ resolved
@@ -18,23 +18,7 @@
 bot = telebot.TeleBot(CLIENT_TOKEN, parse_mode="HTML")
 bot.remove_webhook()
 admin_bot = admin_bot()
-<<<<<<< HEAD
 BASE_URL = urlparse(PANEL_URL).scheme + "://" + urlparse(PANEL_URL).netloc
-# Bot Start Commands
-try:
-    bot.set_my_commands([
-        telebot.types.BotCommand("/start", BOT_COMMANDS['START']),
-    ])
-except telebot.apihelper.ApiTelegramException as e:
-    if e.result.status_code == 401:
-        logging.error("Invalid Telegram Bot Token!")
-        exit(1)
-
-
-# This function checks if the user is a member of the channel
-=======
->>>>>>> 5748a554
-
 
 # *********************************** Helper Functions ***********************************
 # Check if message is digit
@@ -370,47 +354,11 @@
         return
     bot.send_message(message.chat.id, MESSAGES['GET_FREE_CONFIRMED'],
                      reply_markup=main_menu_keyboard_markup())
-<<<<<<< HEAD
     link = f"{BASE_URL}/{urlparse(PANEL_URL).path.split('/')[1]}/{uuid}/"
     user_name = f"<a href='{link}'> {name} </a>"
     for ADMIN in ADMINS_ID:
         admin_bot.send_message(ADMIN, f"{MESSAGES['ADMIN_NOTIFY_NEW_FREE_TEST']} {user_name} {MESSAGES['ADMIN_NOTIFY_CONFIRM']}")
-    # created_at = datetime.datetime.now().strftime("%Y-%m-%d %H:%M:%S")
-    #
-    # # plan_id = 0
-    #
-    # # paid_amount = 0
-    # order_id = random.randint(1000000, 9999999)
-    #
-    # value = ADMIN_DB.add_default_user(name, days, size_gb,
-    #                                   int(PANEL_ADMIN_ID))
-    # if not value:
-    #     bot.send_message(message.chat.id,
-    #                      f"{MESSAGES['UNKNOWN_ERROR']}\n{MESSAGES['ORDER_ID']} {order_id}")
-    #     return
-    # sub_id = random.randint(1000000, 9999999)
-    # add_sub_status = USERS_DB.add_order_subscription(sub_id, order_id, value)
-    # if not add_sub_status:
-    #     bot.send_message(message.chat.id,
-    #                      f"{MESSAGES['UNKNOWN_ERROR']}\n{MESSAGES['ORDER_ID']} {order_id}")
-    #     return
-    # status = USERS_DB.add_order(order_id, message.chat.id, name, plan_id, paid_amount, payment_method, path,
-    #                             created_at, True)
-    # if not status:
-    #     bot.send_message(message.chat.id,
-    #                      f"{MESSAGES['UNKNOWN_ERROR']}\n{MESSAGES['ORDER_ID']} {order_id}")
-    #     return
-    #
-    # user_info = USERS_DB.edit_user(message.chat.id, get_free=True)
-    # if not user_info:
-    #     bot.send_message(message.chat.id,
-    #                      f"{MESSAGES['UNKNOWN_ERROR']}\n{MESSAGES['ORDER_ID']} {order_id}")
-    #     return
-    # bot.send_message(message.chat.id,
-    #                  f"{MESSAGES['GET_FREE_CONFIRMED']}\n{MESSAGES['ORDER_ID']} {order_id}")
-=======
->>>>>>> 5748a554
-
+    
 
 # ----------------------------------- To QR Area -----------------------------------
 # Next Step QR - QR Code
