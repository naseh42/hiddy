--- conflicted
+++ resolved
@@ -141,7 +141,8 @@
     wallet = USERS_DB.find_wallet(telegram_id=message.chat.id)
     if not wallet:
         # Wallet not created
-        bot.send_message(message.chat.id, MESSAGES['LACK_OF_WALLET_BALANCE'])
+        bot.send_message(message.chat.id, MESSAGES['LACK_OF_WALLET_BALANCE'],
+                             reply_markup=main_menu_keyboard_markup())
         return
 
     wallet = wallet[0]
@@ -218,21 +219,7 @@
             current_usage_GB = user_info['current_usage_GB']
             
     last_reset_time = datetime.datetime.now().strftime("%Y-%m-%d")        
-    api.update(uuid=uuid, usage_limit_GB=new_usage_limit, start_date=last_reset_time, package_days=new_package_days, current_usage_GB=current_usage_GB)
-
-<<<<<<< HEAD
-    if user_info_process['remaining_day'] <= 0 or user_info_process['usage']['remaining_usage_GB'] <= 0:
-        new_usage_limit = plan_info['size_gb']
-        new_package_days = plan_info['days']
-        last_reset_time = datetime.datetime.now().strftime("%Y-%m-%d")
-        api.update(URL, uuid=uuid, usage_limit_GB=new_usage_limit, start_date=last_reset_time)
-    # ADMIN_DB.reset_package_usage(uuid=uuid)
-    # ADMIN_DB.reset_package_days(uuid=uuid)
-    else:
-        new_usage_limit = user_info['usage_limit_GB'] + plan_info['size_gb']
-        new_package_days = user_info['package_days'] + plan_info['days']
-=======
->>>>>>> 94a0710b
+    api.update(URL, uuid=uuid, usage_limit_GB=new_usage_limit, start_date=last_reset_time, package_days=new_package_days, current_usage_GB=current_usage_GB)
 
     # Add New Order
     order_id = random.randint(1000000, 9999999)
@@ -531,12 +518,6 @@
         bot.send_message(message.chat.id, MESSAGES['UNKNOWN_ERROR'],
                          reply_markup=main_menu_keyboard_markup())
         return
-<<<<<<< HEAD
-
-    if sub.get('telegram_id', None):
-        # Non-Order Subscription markup
-        mrkup = user_info_non_sub_markup(sub['uuid'])
-=======
     if not markup:
         if sub.get('telegram_id', None):
             # Non-Order Subscription markup
@@ -544,10 +525,8 @@
         else:
             # Ordered Subscription markup
             mrkup = user_info_markup(sub['uuid'])
->>>>>>> 94a0710b
     else:
         mrkup = markup
-
     server_id = sub['server_id']
     server = USERS_DB.find_server(id=server_id)
     if not server:
@@ -618,13 +597,6 @@
 
     # ----------------------------------- Buy Plan Area -----------------------------------
     elif key == 'server_selected':
-        # server = USERS_DB.find_server(id=int(value))
-        # if not server:
-        #     bot.send_message(call.message.chat.id, MESSAGES['ERROR_SERVER_NOT_FOUND'])
-        #     return
-        # server = server[0]
-        # URL = server['url'] + API_PATH
-        # selected_server_id = server['id'] 
         plans = USERS_DB.find_plan(server_id=int(value))
         if not plans:
             bot.send_message(call.message.chat.id, MESSAGES['PLANS_NOT_FOUND'], reply_markup=main_menu_keyboard_markup())
@@ -693,20 +665,28 @@
             bot.send_message(call.message.chat.id, MESSAGES['RENEWAL_SUBSCRIPTION_CLOSED'],
                              reply_markup=main_menu_keyboard_markup())
             return
-        
-        user = api.find(uuid=value)
+        servers = USERS_DB.select_servers()
+        server_id = 0
+        user= []
+        URL = "url"
+        if servers:
+            for server in servers:
+                user = api.find(server['url'] + API_PATH, value)
+                if user:
+                    server_id = server['id']
+                    URL = server['url'] + API_PATH
+                    break
         if not user:
             bot.send_message(call.message.chat.id, MESSAGES['UNKNOWN_ERROR'],
                              reply_markup=main_menu_keyboard_markup())
             return
-
         user_info = utils.users_to_dict([user])
         if not user_info:
             bot.send_message(call.message.chat.id, MESSAGES['UNKNOWN_ERROR'],
                              reply_markup=main_menu_keyboard_markup())
             return
 
-        user_info_process = utils.dict_process(user_info)
+        user_info_process = utils.dict_process(URL, user_info)
         if not user_info_process:
             bot.send_message(call.message.chat.id, MESSAGES['UNKNOWN_ERROR'],
                              reply_markup=main_menu_keyboard_markup())
@@ -723,14 +703,6 @@
             'uuid': None,
             'plan_id': None,
         }
-        servers = USERS_DB.select_servers()
-        server_id = 0
-        if servers:
-            for server in servers:
-                users_list = api.find(server['url'] + API_PATH, value)
-                if users_list:
-                    server_id = server['id']
-                    break
         plans = USERS_DB.find_plan(server_id=server_id)
         if not plans:
             bot.send_message(call.message.chat.id, MESSAGES['PLANS_NOT_FOUND'],
@@ -1056,21 +1028,15 @@
     join_status = is_user_in_channel(message.chat.id)
     if not join_status:
         return
-<<<<<<< HEAD
+    settings = utils.all_configs_settings()
+    if not settings['buy_subscription_status']:
+        bot.send_message(message.chat.id, MESSAGES['BUY_SUBSCRIPTION_CLOSED'], reply_markup=main_menu_keyboard_markup())
+        return
     msg_wait = bot.send_message(message.chat.id, MESSAGES['WAIT'], reply_markup=main_menu_keyboard_markup())
     servers = USERS_DB.select_servers()
     server_list = []
     if not servers:
         bot.send_message(message.chat.id, MESSAGES['SERVERS_NOT_FOUND'], reply_markup=main_menu_keyboard_markup())
-=======
-    settings = utils.all_configs_settings()
-    if not settings['buy_subscription_status']:
-        bot.send_message(message.chat.id, MESSAGES['BUY_SUBSCRIPTION_CLOSED'], reply_markup=main_menu_keyboard_markup())
-        return
-    plans = USERS_DB.select_plans()
-    if not plans:
-        bot.send_message(message.chat.id, MESSAGES['PLANS_NOT_FOUND'], reply_markup=main_menu_keyboard_markup())
->>>>>>> 94a0710b
         return
     for server in servers:
         user_index = 0
@@ -1085,15 +1051,6 @@
     #                                   text= MESSAGES['SERVERS_LIST'], reply_markup=servers_list_markup(server_list))
     bot.delete_message(message.chat.id, msg_wait.message_id)
     bot.send_message(message.chat.id, MESSAGES['SERVERS_LIST'], reply_markup=servers_list_markup(server_list))
-    # plans = USERS_DB.select_plans()
-    # if not plans:
-    #     bot.send_message(message.chat.id, MESSAGES['PLANS_NOT_FOUND'], reply_markup=main_menu_keyboard_markup())
-    #     return
-    # plan_markup = plans_list_markup(plans)
-    # if not plan_markup:
-    #     bot.send_message(message.chat.id, MESSAGES['PLANS_NOT_FOUND'], reply_markup=main_menu_keyboard_markup())
-    #     return
-    # bot.send_message(message.chat.id, MESSAGES['PLANS_LIST'], reply_markup=plan_markup)
 
 
 # Config To QR Message Handler
