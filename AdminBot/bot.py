# Description: Main Bot File
import datetime
import html
import logging
import time
import telebot
import os
from telebot.types import Message, CallbackQuery

from config import TELEGRAM_TOKEN, ADMINS_ID, PANEL_ADMIN_ID, CLIENT_TOKEN, BOT_BACKUP_LOC
from AdminBot.content import BOT_COMMANDS, MESSAGES, KEY_MARKUP
from AdminBot import markups
from AdminBot import templates
from Utils import utils
from Shared.common import user_bot
from Database.dbManager import USERS_DB
from Utils import api
from config import panel_url_validator, API_PATH

# Initialize Bot
bot = telebot.TeleBot(TELEGRAM_TOKEN, parse_mode="HTML")
bot.delete_webhook()

URL = 'url'
selected_server_id = 0
if CLIENT_TOKEN:
    user_bot = user_bot()
# ----------------------------------- Helper Functions -----------------------------------
# Check if message is digit
def is_it_digit(message: Message,allow_float=False, response=MESSAGES['ERROR_INVALID_NUMBER'],
                markup=markups.main_menu_keyboard_markup()):
    if not message.text:
        bot.send_message(message.chat.id, response, reply_markup=markup)
        return False
    try:
        value = float(message.text) if allow_float else int(message.text)
        return True
    except ValueError:
        bot.send_message(message.chat.id, response, reply_markup=markup)
        return False

# Check if message is cancel
def is_it_cancel(message: Message, response=MESSAGES['CANCELED']):
    if message.text == KEY_MARKUP['CANCEL']:
        bot.send_message(message.chat.id, response, reply_markup=markups.main_menu_keyboard_markup())
        return True
    return False


def message_to_html(message: Message):
    text = message.text
    entities = message.entities

    html_content = ""

    offset = 0
    for entity in entities:
        html_content += html.escape(text[offset:entity.offset])
        if entity.type == 'bold':
            html_content += f'<b>{html.escape(text[entity.offset:entity.offset + entity.length])}</b>'
        elif entity.type == 'italic':
            html_content += f'<i>{html.escape(text[entity.offset:entity.offset + entity.length])}</i>'
        elif entity.type == 'code':
            html_content += f'<code>{html.escape(text[entity.offset:entity.offset + entity.length])}</code>'
        elif entity.type == 'pre':
            html_content += f'<pre>{html.escape(text[entity.offset:entity.offset + entity.length])}</pre>'
        elif entity.type == 'text_link':
            html_content += f'<a href="{html.escape(entity.url)}">{html.escape(text[entity.offset:entity.offset + entity.length])}</a>'
        offset = entity.offset + entity.length
    html_content += html.escape(text[offset:])
    return html_content


# ----------------------------------- Add User Area -----------------------------------
# Add user Data dict
add_user_data = {}


# Add User - Name
def add_user_name(message: Message, server_id):
    if is_it_cancel(message):
        return
    add_user_data['name'] = message.text
    bot.send_message(message.chat.id, MESSAGES['ADD_USER_USAGE_LIMIT'], reply_markup=markups.while_add_user_markup())
    bot.register_next_step_handler(message, add_user_limit, server_id)


# Add User - Usage Limit
def add_user_limit(message: Message, server_id):
    if is_it_cancel(message):
        return
    if not is_it_digit(message, f"{MESSAGES['ERROR_INVALID_NUMBER']}\n{MESSAGES['ADD_USER_USAGE_LIMIT']}",
                       markups.while_add_user_markup()):
        bot.register_next_step_handler(message, add_user_limit, server_id)
        return
    add_user_data['limit'] = message.text
    bot.send_message(message.chat.id, MESSAGES['ADD_USER_DAYS'], reply_markup=markups.while_add_user_markup())
    bot.register_next_step_handler(message, add_user_usage_days, server_id)


# Add User - Usage Days
def add_user_usage_days(message: Message, server_id):
    if is_it_cancel(message, MESSAGES['CANCEL_ADD_USER']):
        return
    if not is_it_digit(message, f"{MESSAGES['ERROR_INVALID_NUMBER']}\n{MESSAGES['ADD_USER_DAYS']}",
                       markups.while_add_user_markup()):
        bot.register_next_step_handler(message, add_user_usage_days, server_id)
        return
    add_user_data['usage_days'] = message.text
    bot.send_message(message.chat.id,
                     f"{MESSAGES['ADD_USER_CONFIRM']}\n\n{MESSAGES['INFO_USER']} {add_user_data['name']}\n"
                     f"{MESSAGES['INFO_USAGE']} {add_user_data['limit']} {MESSAGES['GB']}\n{MESSAGES['INFO_REMAINING_DAYS']} {add_user_data['usage_days']} {MESSAGES['DAY']}",
                     reply_markup=markups.confirm_add_user_markup())
    bot.register_next_step_handler(message, confirm_add_user, server_id)


# Add User - Confirm to add user
def confirm_add_user(message: Message, server_id):
    
    if message.text == KEY_MARKUP['CANCEL']:
        bot.send_message(message.chat.id, MESSAGES['CANCEL_ADD_USER'], reply_markup=markups.main_menu_keyboard_markup())
        return
    if message.text == KEY_MARKUP['CONFIRM']:
        msg_wait = bot.send_message(message.chat.id, MESSAGES['WAIT'])
        # res = ADMIN_DB.add_default_user(name=add_user_data['name'], package_days=int(add_user_data['usage_days']),
        #                                 usage_limit_GB=int(add_user_data['limit']))
        server = USERS_DB.find_server(id=int(server_id))
        if not server:
            bot.send_message(message.chat.id, MESSAGES['ERROR_SERVER_NOT_FOUND'])
            return
        server = server[0]
        URL = server['url'] + API_PATH
        res = api.insert(URL, name=add_user_data['name'], package_days=int(add_user_data['usage_days']),
                         usage_limit_GB=int(add_user_data['limit']))
        if res:
            bot.send_message(message.chat.id, MESSAGES['SUCCESS_ADD_USER'],
                             reply_markup=markups.main_menu_keyboard_markup())
            usr = utils.user_info(URL, res)
            if not usr:
                bot.send_message(message.chat.id, MESSAGES['ERROR_USER_NOT_FOUND'])
                return
            msg = templates.user_info_template(usr, MESSAGES['NEW_USER_INFO'])
            bot.delete_message(message.chat.id, msg_wait.message_id)
            bot.send_message(message.chat.id, msg, reply_markup=markups.user_info_markup(usr['uuid']))

        else:
            bot.send_message(message.chat.id, MESSAGES['ERROR_UNKNOWN'],
                             reply_markup=markups.main_menu_keyboard_markup())
    else:
        bot.send_message(message.chat.id, MESSAGES['CANCEL_ADD_USER'], reply_markup=markups.main_menu_keyboard_markup())


# ----------------------------------- Edit User Area -----------------------------------
# Edit User - Name
def edit_user_name(message: Message, uuid):
    if is_it_cancel(message):
        return
    msg_wait = bot.send_message(message.chat.id, MESSAGES['WAIT'], reply_markup=markups.while_edit_user_markup())
    # status = ADMIN_DB.edit_user(uuid, name=message.text)
    status = api.update(URL, uuid, name=message.text)
    bot.delete_message(message.chat.id, msg_wait.message_id)
    if not status:
        bot.send_message(message.chat.id, MESSAGES['ERROR_UNKNOWN'], reply_markup=markups.main_menu_keyboard_markup())
        return
    bot.send_message(message.chat.id, f"{MESSAGES['SUCCESS_USER_NAME_EDITED']} {message.text} ",
                     reply_markup=markups.main_menu_keyboard_markup())


# Edit User - Usage
def edit_user_usage(message: Message, uuid):
    if is_it_cancel(message):
        return
    if not is_it_digit(message):
        return
    msg_wait = bot.send_message(message.chat.id, MESSAGES['WAIT'], reply_markup=markups.while_edit_user_markup())
    # status = ADMIN_DB.edit_user(uuid, usage_limit_GB=int(message.text))
    status = api.update(URL, uuid, usage_limit_GB=int(message.text))
    bot.delete_message(message.chat.id, msg_wait.message_id)
    if not status:
        bot.send_message(message.chat.id, MESSAGES['ERROR_UNKNOWN'], reply_markup=markups.main_menu_keyboard_markup())
        return
    bot.send_message(message.chat.id, f"{MESSAGES['SUCCESS_USER_USAGE_EDITED']} {message.text} {MESSAGES['GB']}",
                     reply_markup=markups.main_menu_keyboard_markup())


# Edit User - Days
def edit_user_days(message: Message, uuid):
    if is_it_cancel(message):
        return
    if not is_it_digit(message):
        return
    msg_wait = bot.send_message(message.chat.id, MESSAGES['WAIT'], reply_markup=markups.while_edit_user_markup())
    # status = ADMIN_DB.edit_user(uuid, package_days=int(message.text))
    status = api.update(URL, uuid, package_days=int(message.text))
    bot.delete_message(message.chat.id, msg_wait.message_id)
    if not status:
        bot.send_message(message.chat.id, MESSAGES['ERROR_UNKNOWN'], reply_markup=markups.main_menu_keyboard_markup())
        return
    bot.send_message(message.chat.id,
                     f"{MESSAGES['SUCCESS_USER_DAYS_EDITED']} {message.text} {MESSAGES['DAY_EXPIRE']} ",
                     reply_markup=markups.main_menu_keyboard_markup())


# Edit User - Comment
def edit_user_comment(message: Message, uuid):
    if is_it_cancel(message):
        return
    msg_wait = bot.send_message(message.chat.id, MESSAGES['WAIT'], reply_markup=markups.while_edit_user_markup())
    # status = ADMIN_DB.edit_user(uuid, comment=message.text)
    status = api.update(URL, uuid, comment=message.text)
    bot.delete_message(message.chat.id, msg_wait.message_id)
    if not status:
        bot.send_message(message.chat.id, MESSAGES['ERROR_UNKNOWN'], reply_markup=markups.main_menu_keyboard_markup())
        return
    bot.send_message(message.chat.id, f"{MESSAGES['SUCCESS_USER_COMMENT_EDITED']} {message.text} ",
                     reply_markup=markups.main_menu_keyboard_markup())


# ----------------------------------- Search User Area -----------------------------------
# Search User - Name
def search_user_name(message: Message, server_id):
    if is_it_cancel(message):
        return
    msg_wait = bot.send_message(message.chat.id, MESSAGES['WAIT'], reply_markup=markups.while_edit_user_markup())
    users = utils.search_user_by_name(URL, message.text)
    bot.delete_message(message.chat.id, msg_wait.message_id)
    if not users:
        bot.send_message(message.chat.id, MESSAGES['ERROR_USER_NOT_FOUND'],
                         reply_markup=markups.main_menu_keyboard_markup())
        return
    bot.send_message(message.chat.id, MESSAGES['SUCCESS_SEARCH_USER'], reply_markup=markups.main_menu_keyboard_markup())

    bot.send_message(message.chat.id, templates.users_list_template(users, MESSAGES['SEARCH_RESULT']),
                     reply_markup=markups.users_list_markup(server_id, users))


# Search User - UUID
def search_user_uuid(message: Message, server_id):
    if is_it_cancel(message):
        return
    msg_wait = bot.send_message(message.chat.id, MESSAGES['WAIT'], reply_markup=markups.while_edit_user_markup())
    user = utils.search_user_by_uuid(URL, message.text)
    bot.delete_message(message.chat.id, msg_wait.message_id)
    if not user:
        bot.send_message(message.chat.id, MESSAGES['ERROR_USER_NOT_FOUND'],
                         reply_markup=markups.main_menu_keyboard_markup())
        return
    bot.send_message(message.chat.id, MESSAGES['SUCCESS_SEARCH_USER'], reply_markup=markups.main_menu_keyboard_markup())
    bot.send_message(message.chat.id, templates.user_info_template(user, MESSAGES['SEARCH_RESULT']),
                     reply_markup=markups.user_info_markup(user['uuid']))


# Search User - Config
def search_user_config(message: Message, server_id):
    if is_it_cancel(message):
        return
    msg_wait = bot.send_message(message.chat.id, MESSAGES['WAIT'], reply_markup=markups.while_edit_user_markup())
    user = utils.search_user_by_config(URL, message.text)
    bot.delete_message(message.chat.id, msg_wait.message_id)
    if not user:
        bot.send_message(message.chat.id, MESSAGES['ERROR_USER_NOT_FOUND'],
                         reply_markup=markups.main_menu_keyboard_markup())
        return
    bot.send_message(message.chat.id, MESSAGES['SUCCESS_SEARCH_USER'], reply_markup=markups.main_menu_keyboard_markup())
    bot.send_message(message.chat.id, templates.user_info_template(user, MESSAGES['SEARCH_RESULT']),
                     reply_markup=markups.user_info_markup(user['uuid']))


# ----------------------------------- Users Bot Management Area -----------------------------------
add_plan_data = {}


# Add Plan - Size
def users_bot_add_plan_usage(message: Message):
    if is_it_cancel(message):
        return
    if not is_it_digit(message):
        return
    add_plan_data['usage'] = int(message.text)
    bot.send_message(message.chat.id, MESSAGES['USERS_BOT_ADD_PLAN_DAYS'],
                     reply_markup=markups.while_edit_user_markup())
    bot.register_next_step_handler(message, users_bot_add_plan_days)


# Add Plan - Days
def users_bot_add_plan_days(message: Message):
    if is_it_cancel(message):
        return
    if not is_it_digit(message):
        return
    add_plan_data['days'] = int(message.text)
    bot.send_message(message.chat.id, MESSAGES['USERS_BOT_ADD_PLAN_PRICE'],
                     reply_markup=markups.while_edit_user_markup())
    bot.register_next_step_handler(message, users_bot_add_plan_price)


# Add Plan - Price
def users_bot_add_plan_price(message: Message):
    if is_it_cancel(message):
        return
    if not is_it_digit(message):
        return
    add_plan_data['price'] = utils.toman_to_rial(message.text)
    msg_wait = bot.send_message(message.chat.id, MESSAGES['WAIT'], reply_markup=markups.while_edit_user_markup())
    status = utils.users_bot_add_plan(add_plan_data['usage'], add_plan_data['days'], add_plan_data['price'])
    bot.delete_message(message.chat.id, msg_wait.message_id)
    if not status:
        bot.send_message(message.chat.id, MESSAGES['ERROR_UNKNOWN'], reply_markup=markups.main_menu_keyboard_markup())
        return
    bot.send_message(message.chat.id, MESSAGES['USERS_BOT_ADD_PLAN_SUCCESS'],
                     reply_markup=markups.main_menu_keyboard_markup())


# ----------------------------------- Server Management Area -----------------------------------
add_server_data = {}


# Add Server - Title
def add_server_title(message: Message):
    if is_it_cancel(message):
        return
    add_server_data['title'] = message.text
    bot.send_message(message.chat.id, MESSAGES['ADD_SERVER_URL'],
                     reply_markup=markups.while_edit_user_markup())
    bot.register_next_step_handler(message, add_server_url)


# Add Server - url
def add_server_url(message: Message):
    if is_it_cancel(message):
        return
    msg_wait = bot.send_message(message.chat.id, MESSAGES['WAIT'], reply_markup=markups.while_edit_user_markup())
    url = panel_url_validator(message.text)
    bot.delete_message(message.chat.id, msg_wait.message_id)
    if not url:
        bot.send_message(message.chat.id, MESSAGES['ERROR_ADD_SERVER_URL'],
                     reply_markup=markups.while_edit_user_markup())
        bot.register_next_step_handler(message, add_server_url)
        return
    add_server_data['url'] = url
    bot.send_message(message.chat.id, MESSAGES['ADD_SERVER_USER_LIMIT'],
                     reply_markup=markups.while_edit_user_markup())
    bot.register_next_step_handler(message, add_server_user_limit)


# Add Server - User Limit
def add_server_user_limit(message: Message):
    if is_it_cancel(message):
        return
    if not is_it_digit(message, markup=markups.while_edit_user_markup()):
        bot.register_next_step_handler(message, add_server_user_limit)
        return
    add_server_data['user_limit'] = int(message.text)
    msg_wait = bot.send_message(message.chat.id, MESSAGES['WAIT'], reply_markup=markups.while_edit_user_markup())
    status = utils.add_server(add_server_data['title'], add_server_data['url'], add_server_data['user_limit'])
    bot.delete_message(message.chat.id, msg_wait.message_id)
    if not status:
        bot.send_message(message.chat.id, MESSAGES['ERROR_UNKNOWN'], reply_markup=markups.main_menu_keyboard_markup())
        return
    bot.send_message(message.chat.id, MESSAGES['ADD_SERVER_SUCCESS'],
                     reply_markup=markups.main_menu_keyboard_markup())
    servers = USERS_DB.select_servers()
    bot.send_message(message.chat.id, KEY_MARKUP['SERVERS_MANAGEMENT'],
                     reply_markup=markups.servers_management_markup(servers))
    
# Edit Server - Server Title
def edit_server_title(message: Message, server_id):
    if is_it_cancel(message):
        return
    status = USERS_DB.edit_server(int(server_id), title=message.text)
    if not status:
        bot.send_message(message.chat.id, MESSAGES['ERROR_UNKNOWN'])
    server = USERS_DB.find_server(id=int(server_id))
    if not server:
        bot.send_message(message.chat.id, MESSAGES['ERROR_SERVER_NOT_FOUND'])
        return
    server = server[0]
    bot.send_message(message.chat.id, f"{MESSAGES['SUCCESS_SERVER_TITLE_EDITED']}{server['title']}",
                     reply_markup=markups.main_menu_keyboard_markup())
    plans = USERS_DB.select_plans()
    msg = templates.server_info_template(server,plans)
    bot.send_message(message.chat.id, msg,
                     reply_markup=markups.server_edit_markup(server_id))
    
# Edit Server - Server User Limit
def edit_server_user_limit(message: Message, server_id):
    if is_it_cancel(message):
        return
    if not is_it_digit(message, markup=markups.while_edit_user_markup()):
        bot.register_next_step_handler(message, edit_server_user_limit, server_id)
        return
    status = USERS_DB.edit_server(int(server_id), user_limit=int(message.text))
    if not status:
        bot.send_message(message.chat.id, MESSAGES['ERROR_UNKNOWN'])
    server = USERS_DB.find_server(id=int(server_id))
    if not server:
        bot.send_message(message.chat.id, MESSAGES['ERROR_SERVER_NOT_FOUND'])
        return
    server = server[0]
    bot.send_message(message.chat.id, f"{MESSAGES['SUCCESS_SERVER_USER_LIMIT_EDITED']}{server['user_limit']}",
                     reply_markup=markups.main_menu_keyboard_markup())
    plans = USERS_DB.select_plans()
    msg = templates.server_info_template(server,plans)
    bot.send_message(message.chat.id, msg,
                     reply_markup=markups.server_edit_markup(server_id))

# Edit Server - Server Url
def edit_server_url(message: Message, server_id):
    if is_it_cancel(message):
        return
    msg_wait = bot.send_message(message.chat.id, MESSAGES['WAIT'], reply_markup=markups.while_edit_user_markup())
    url = panel_url_validator(message.text)
    bot.delete_message(message.chat.id, msg_wait.message_id)
    if not url:
        bot.send_message(message.chat.id, MESSAGES['ERROR_ADD_SERVER_URL'],
                     reply_markup=markups.while_edit_user_markup())
        bot.register_next_step_handler(message, edit_server_url, server_id )
        return
    status = USERS_DB.edit_server(int(server_id), url=url)
    if not status:
        bot.send_message(message.chat.id, MESSAGES['ERROR_UNKNOWN'])
    server = USERS_DB.find_server(id=int(server_id))
    if not server:
        bot.send_message(message.chat.id, MESSAGES['ERROR_SERVER_NOT_FOUND'])
        return
    server = server[0]
    bot.send_message(message.chat.id, f"{MESSAGES['SUCCESS_SERVER_URL_EDITED']}/n{server['url']}",
                     reply_markup=markups.main_menu_keyboard_markup())
    plans = USERS_DB.select_plans()
    msg = templates.server_info_template(server,plans)
    bot.send_message(message.chat.id, msg,
                     reply_markup=markups.server_edit_markup(server_id))


# ----------------------------------- Users Bot Management Area -----------------------------------
add_plan_data = {}


# Add Plan - Size
def users_bot_add_plan_usage(message: Message):
    if is_it_cancel(message):
        return
    if not is_it_digit(message):
        return
    add_plan_data['usage'] = int(message.text)
    bot.send_message(message.chat.id, MESSAGES['USERS_BOT_ADD_PLAN_DAYS'],
                     reply_markup=markups.while_edit_user_markup())
    bot.register_next_step_handler(message, users_bot_add_plan_days)


# Add Plan - Days
def users_bot_add_plan_days(message: Message):
    if is_it_cancel(message):
        return
    if not is_it_digit(message):
        return
    add_plan_data['days'] = int(message.text)
    bot.send_message(message.chat.id, MESSAGES['USERS_BOT_ADD_PLAN_PRICE'],
                     reply_markup=markups.while_edit_user_markup())
    bot.register_next_step_handler(message, users_bot_add_plan_price)


# Add Plan - Price
def users_bot_add_plan_price(message: Message):
    if is_it_cancel(message):
        return
    if not is_it_digit(message):
        return
    add_plan_data['price'] = utils.toman_to_rial(message.text)
    msg_wait = bot.send_message(message.chat.id, MESSAGES['WAIT'], reply_markup=markups.while_edit_user_markup())
    status = utils.users_bot_add_plan(add_plan_data['usage'], add_plan_data['days'],
                                      add_plan_data['price'], add_plan_data['server_id'])
    bot.delete_message(message.chat.id, msg_wait.message_id)
    if not status:
        bot.send_message(message.chat.id, MESSAGES['ERROR_UNKNOWN'], reply_markup=markups.main_menu_keyboard_markup())
        return
    bot.send_message(message.chat.id, MESSAGES['USERS_BOT_ADD_PLAN_SUCCESS'],
                     reply_markup=markups.main_menu_keyboard_markup())
    plans_list = []
    plans = USERS_DB.select_plans()
    if plans:
        for plan in plans:
            if plan['status']:
                if plan['server_id'] == int(add_plan_data['server_id']):
                        plans_list.append(plan)
        plans_markup = markups.plans_list_markup(plans_list,add_plan_data['server_id'])
        bot.send_message(message.chat.id, {MESSAGES['USERS_BOT_PLANS_LIST']},
                         reply_markup=plans_markup)
    

# Users Bot - Edit Owner Info - Username
def users_bot_edit_owner_info_username(message: Message):
    if is_it_cancel(message):
        return
    if not message.text.startswith('@'):
        bot.send_message(message.chat.id, MESSAGES['ERROR_INVALID_USERNAME'],
                         reply_markup=markups.main_menu_keyboard_markup())
        return
    status = USERS_DB.edit_str_config("support_username", value=message.text)
    if not status:
        bot.send_message(message.chat.id, MESSAGES['ERROR_UNKNOWN'], reply_markup=markups.main_menu_keyboard_markup())
        return
    bot.send_message(message.chat.id, MESSAGES['SUCCESS_UPDATE_DATA'], reply_markup=markups.main_menu_keyboard_markup())


# Users Bot - Edit Owner Info - Card Number
def users_bot_edit_owner_info_card_number(message: Message):
    if is_it_cancel(message):
        return
    if not is_it_digit(message):
        return
    if len(message.text) != 16:
        bot.send_message(message.chat.id, MESSAGES['ERROR_INVALID_CARD_NUMBER'],
                         reply_markup=markups.main_menu_keyboard_markup())
        return
    status = USERS_DB.edit_str_config("card_number", value=message.text)

    if not status:
        bot.send_message(message.chat.id, MESSAGES['ERROR_UNKNOWN'], reply_markup=markups.main_menu_keyboard_markup())
        return
    bot.send_message(message.chat.id, MESSAGES['SUCCESS_UPDATE_DATA'], reply_markup=markups.main_menu_keyboard_markup())


# Users Bot - Edit Owner Info - Cardholder Name
def users_bot_edit_owner_info_card_name(message: Message):
    if is_it_cancel(message):
        return
    status = USERS_DB.edit_str_config("card_holder", value=message.text)

    if not status:
        bot.send_message(message.chat.id, MESSAGES['ERROR_UNKNOWN'], reply_markup=markups.main_menu_keyboard_markup())
        return
    bot.send_message(message.chat.id, MESSAGES['SUCCESS_UPDATE_DATA'], reply_markup=markups.main_menu_keyboard_markup())


# Users Bot - Send Message - All Users
def users_bot_send_msg_users(message: Message):
    if is_it_cancel(message):
        return
    if not CLIENT_TOKEN:
        bot.send_message(message.chat.id, MESSAGES['ERROR_CLIENT_TOKEN'],
                         reply_markup=markups.main_menu_keyboard_markup())
        return
    msg_wait = bot.send_message(message.chat.id, MESSAGES['WAIT'], reply_markup=markups.while_edit_user_markup())
    users_number_id = USERS_DB.select_users()
    bot.delete_message(message.chat.id, msg_wait.message_id)
    if not users_number_id:
        bot.send_message(message.chat.id, MESSAGES['ERROR_NO_USERS'], reply_markup=markups.main_menu_keyboard_markup())
        return
    for user in users_number_id:
        time.sleep(0.05)
        try:
            user_bot.send_message(user['telegram_id'], message.text)
        except Exception as e:
            logging.warning(f"Error in send message to user {user['telegram_id']}: {e}")
            continue
    bot.send_message(message.chat.id, MESSAGES['SUCCESS_SEND_MSG_USERS'],
                     reply_markup=markups.main_menu_keyboard_markup())


# Users Bot - Settings - Update Message
def users_bot_settings_update_message(message: Message, markup,title=MESSAGES['USERS_BOT_SETTINGS']):
    settings = utils.all_configs_settings()

    bot.edit_message_text(chat_id=message.chat.id, message_id=message.message_id,
                          text=title,
                          reply_markup=markup)


# Users Bot - Order Status
def users_bot_order_status(message: Message):
    from UserBot.templates import payment_received_template
    if is_it_cancel(message):
        return
    if not is_it_digit(message):
        return

    payment = USERS_DB.find_payment(id=int(message.text))
    if not payment:
        bot.send_message(message.chat.id, MESSAGES['ERROR_ORDER_NOT_FOUND'],
                         reply_markup=markups.main_menu_keyboard_markup())
        return

    # plan = USERS_DB.find_plan(id=payment[0]['plan_id'])
    # if not payment:
    #     bot.send_message(message.chat.id, MESSAGES['ERROR_ORDER_NOT_FOUND'], reply_markup=markups.main_menu_keyboard_markup())
    #     return
    payment = payment[0]
    is_it_accepted = None
    if payment['approved'] == 0:
        is_it_accepted = MESSAGES['PAYMENT_ACCEPT_STATUS_NOT_CONFIRMED']
    elif payment['approved'] == 1:
        is_it_accepted = MESSAGES['PAYMENT_ACCEPT_STATUS_CONFIRMED']
    else:
        is_it_accepted = MESSAGES['PAYMENT_ACCEPT_STATUS_WAITING']
    # check is image exist
    # if not os.path.exists(payment['payment_image']):
    #     bot.send_message(message.chat.id, MESSAGES['ERROR_UNKNOWN'],
    #                      reply_markup=markups.main_menu_keyboard_markup())
    #     return
    photo_path = path_recp = os.path.join(os.getcwd(), 'UserBot', 'Receiptions', payment['payment_image'])
    bot.send_photo(message.chat.id, photo=open(photo_path, 'rb'),
                   caption=payment_received_template(payment,
                                                     footer=f"{MESSAGES['PAYMENT_ACCEPT_STATUS']} {is_it_accepted}\n{MESSAGES['CREATED_AT']} {payment['created_at']}"),
                   reply_markup=markups.main_menu_keyboard_markup())


def users_bot_sub_status(message: Message):
    if is_it_cancel(message):
        return
    if not is_it_digit(message):
        return

    if len(message.text) == 7:
        user = USERS_DB.find_order_subscription(id=int(message.text))
    elif len(message.text) == 8:
        user = USERS_DB.find_non_order_subscription(id=int(message.text))
    else:
        bot.send_message(message.chat.id, MESSAGES['ERROR_SUB_NOT_FOUND'],
                         reply_markup=markups.main_menu_keyboard_markup())
        return

    if not user:
        bot.send_message(message.chat.id, MESSAGES['ERROR_SUB_NOT_FOUND'],
                         reply_markup=markups.main_menu_keyboard_markup())
        return
    user_uuid = user[0]['uuid']

    usr = utils.user_info(URL, user_uuid)
    if not usr:
        bot.send_message(message.chat.id, MESSAGES['ERROR_USER_NOT_FOUND'])
        return
    msg = templates.user_info_template(usr)
    bot.send_message(message.chat.id, msg,
                     reply_markup=markups.user_info_markup(usr['uuid']))


def users_bot_settings_min_depo(message: Message):
    if is_it_cancel(message):
        return
    if not is_it_digit(message):
        return
    new_min_depo = utils.toman_to_rial(message.text)
    status = USERS_DB.edit_int_config("min_deposit_amount", value=new_min_depo)
    if not status:
        bot.send_message(message.chat.id, MESSAGES['ERROR_UNKNOWN'], reply_markup=markups.main_menu_keyboard_markup())
        return
    bot.send_message(message.chat.id, MESSAGES['SUCCESS_UPDATE_DATA'], reply_markup=markups.main_menu_keyboard_markup())


def users_bot_settings_channel_id(message: Message):
    if is_it_cancel(message):
        return
    if not message.text.startswith('@'):
        bot.send_message(message.chat.id, MESSAGES['ERROR_INVALID_USERNAME'],
                         reply_markup=markups.main_menu_keyboard_markup())
        return
    status = USERS_DB.edit_str_config("channel_id", value=message.text)
    if not status:
        bot.send_message(message.chat.id, MESSAGES['ERROR_UNKNOWN'], reply_markup=markups.main_menu_keyboard_markup())
        return
    bot.send_message(message.chat.id, MESSAGES['SUCCESS_UPDATE_DATA'], reply_markup=markups.main_menu_keyboard_markup())


def users_bot_settings_welcome_msg(message: Message):
    if is_it_cancel(message):
        return
    
    status = USERS_DB.edit_str_config("msg_user_start", value=message.html_text)
    if not status:
        bot.send_message(message.chat.id, MESSAGES['ERROR_UNKNOWN'], reply_markup=markups.main_menu_keyboard_markup())
        return
    bot.send_message(message.chat.id, MESSAGES['SUCCESS_UPDATE_DATA'], reply_markup=markups.main_menu_keyboard_markup())


def users_bot_settings_test_sub_size(message: Message):
    if is_it_cancel(message):
        return
    if not is_it_digit(message,allow_float=True):
        return
    status = USERS_DB.edit_int_config("test_sub_size_gb", value=message.text)
    if not status:
        bot.send_message(message.chat.id, MESSAGES['ERROR_UNKNOWN'], reply_markup=markups.main_menu_keyboard_markup())
        return
    bot.send_message(message.chat.id, MESSAGES['SUCCESS_UPDATE_DATA'], reply_markup=markups.main_menu_keyboard_markup())


def users_bot_settings_test_sub_days(message: Message):
    if is_it_cancel(message):
        return
    if not is_it_digit(message):
        return
    status = USERS_DB.edit_int_config("test_sub_days", value=message.text)
    if not status:
        bot.send_message(message.chat.id, MESSAGES['ERROR_UNKNOWN'], reply_markup=markups.main_menu_keyboard_markup())
        return
    bot.send_message(message.chat.id, MESSAGES['SUCCESS_UPDATE_DATA'], reply_markup=markups.main_menu_keyboard_markup())


def users_bot_settings_notif_reminder_usage(message: Message):
    if is_it_cancel(message):
        return
    if not is_it_digit(message):
        return
    status = USERS_DB.edit_int_config("reminder_notification_usage", value=message.text)
    if not status:
        bot.send_message(message.chat.id, MESSAGES['ERROR_UNKNOWN'], reply_markup=markups.main_menu_keyboard_markup())
        return
    bot.send_message(message.chat.id, MESSAGES['SUCCESS_UPDATE_DATA'], reply_markup=markups.main_menu_keyboard_markup())


def users_bot_settings_notif_reminder_days(message: Message):
    if is_it_cancel(message):
        return
    if not is_it_digit(message):
        return
    status = USERS_DB.edit_int_config("reminder_notification_days", value=message.text)
    if not status:
        bot.send_message(message.chat.id, MESSAGES['ERROR_UNKNOWN'], reply_markup=markups.main_menu_keyboard_markup())
        return
    bot.send_message(message.chat.id, MESSAGES['SUCCESS_UPDATE_DATA'], reply_markup=markups.main_menu_keyboard_markup())


def users_bot_settings_panel_manual(message: Message, db_key):
    if is_it_cancel(message):
        return
    status = USERS_DB.edit_str_config(db_key, value=message.html_text)
    if not status:
        bot.send_message(message.chat.id, MESSAGES['ERROR_UNKNOWN'], reply_markup=markups.main_menu_keyboard_markup())
        return
    bot.send_message(message.chat.id, MESSAGES['SUCCESS_UPDATE_DATA'], reply_markup=markups.main_menu_keyboard_markup())

def users_bot_settings_restore_bot(message: Message):
    if is_it_cancel(message):
        return
    # save file
    file_name = message.document.file_name
    file_info = bot.get_file(message.document.file_id)
    downloaded_file = bot.download_file(file_info.file_path)
    file_save_path = os.path.join(BOT_BACKUP_LOC,"Restore")
    if not os.path.exists(file_save_path):
        os.makedirs(file_save_path)
        
    # save in Backup/bot/restore
    
    with open(os.path.join(file_save_path,file_name), 'wb') as new_file:
        new_file.write(downloaded_file)
        
    restore_status = utils.restore_json_bot(os.path.join(file_save_path,file_name))
    if not restore_status:
        bot.send_message(message.chat.id, MESSAGES['ERROR_UNKNOWN'], reply_markup=markups.main_menu_keyboard_markup())
        return
    bot.send_message(message.chat.id, MESSAGES['SUCCESS_RESTORE_BOT'], reply_markup=markups.main_menu_keyboard_markup())

def users_bot_settings_renewal_method_advanced_days(message: Message):
    if is_it_cancel(message):
        return
    if not is_it_digit(message):
        return
    status = USERS_DB.edit_int_config("advanced_renewal_days", value=message.text)
    if not status:
        bot.send_message(message.chat.id, MESSAGES['ERROR_UNKNOWN'], reply_markup=markups.main_menu_keyboard_markup())
    bot.send_message(message.chat.id, MESSAGES['SUCCESS_UPDATE_DATA'], reply_markup=markups.main_menu_keyboard_markup())
def users_bot_settings_renewal_method_advanced_usage(message: Message):
    if is_it_cancel(message):
        return
    if not is_it_digit(message):
        return
    status = USERS_DB.edit_int_config("advanced_renewal_usage", value=message.text)
    if not status:
        bot.send_message(message.chat.id, MESSAGES['ERROR_UNKNOWN'], reply_markup=markups.main_menu_keyboard_markup())
    bot.send_message(message.chat.id, MESSAGES['SUCCESS_UPDATE_DATA'], reply_markup=markups.main_menu_keyboard_markup())
# ----------------------------------- Callbacks -----------------------------------
# Callback Handler for Inline Buttons
@bot.callback_query_handler(func=lambda call: True)
def callback_query(call: CallbackQuery):
    logging.info(f"Callback Query: {call.data}")
    bot.answer_callback_query(call.id, MESSAGES['WAIT'])
    # Check if user is not admin
    if call.from_user.id not in ADMINS_ID:
        bot.answer_callback_query(call.id, MESSAGES['ERROR_NOT_ADMIN'])
        return
    # Split Callback Data to Key(Command) and UUID
    data = call.data.split(':')
    key = data[0]
    value = data[1]
    global selected_server_id
    global URL
    # ----------------------------------- Users List Area Callbacks -----------------------------------
    # Single User Info Callback
    if key == "info":
        usr = utils.user_info(URL, value)
        if not usr:
            bot.send_message(call.message.chat.id, MESSAGES['ERROR_USER_NOT_FOUND'])
            return
        msg = templates.user_info_template(usr)
        bot.send_message(call.message.chat.id, msg,
                         reply_markup=markups.user_info_markup(usr['uuid']))

    # Next Page Callback
    elif key == "next":
        # users_list = utils.dict_process(utils.users_to_dict(ADMIN_DB.select_users()))
        
        users_list = api.select(URL)
        if not users_list:
            bot.send_message(call.message.chat.id, MESSAGES['ERROR_USER_NOT_FOUND'])
            return
        bot.edit_message_reply_markup(call.message.chat.id, call.message.message_id,
                                      reply_markup=markups.users_list_markup(selected_server_id, users_list, int(value)))

    # ----------------------------------- Single User Info Area Callbacks -----------------------------------
    # Delete User Callback
    elif key == "user_delete":
        # status = ADMIN_DB.delete_user(uuid=value)
        bot.send_message(call.message.chat.id, MESSAGES['FEATUR_UNAVAILABLE'],
                         reply_markup=markups.main_menu_keyboard_markup())
        return
        if not status:
            bot.send_message(call.message.chat.id, MESSAGES['ERROR_UNKNOWN'],
                             reply_markup=markups.main_menu_keyboard_markup())
            return
        bot.delete_message(call.message.chat.id, call.message.message_id)
        bot.send_message(call.message.chat.id, MESSAGES['SUCCESS_USER_DELETED'],
                         reply_markup=markups.main_menu_keyboard_markup())
    # Edit User Main Button Callback
    elif key == "user_edit":
        print(value)
        bot.edit_message_reply_markup(call.message.chat.id, call.message.message_id,
                                      reply_markup=markups.edit_user_markup(value))

    # Configs User Callback
    elif key == "user_config":
        bot.edit_message_reply_markup(call.message.chat.id, call.message.message_id,
                                      reply_markup=markups.sub_url_user_list_markup(value))
        return

    # ----------------------------------- Edit User Area Callbacks -----------------------------------
    # Edit User - Update Message Callback
    elif key == "user_edit_update":
        print(value)
        usr = utils.user_info(URL, value)
        if not usr:
            bot.send_message(call.message.chat.id, MESSAGES['ERROR_UNKNOWN'])
            return
        msg = templates.user_info_template(usr, MESSAGES['EDITED_USER_INFO'])
        bot.edit_message_text(msg, call.message.chat.id, call.message.message_id,
                              reply_markup=markups.edit_user_markup(value))
    # Edit User - Edit Usage Callback
    elif key == "user_edit_usage":
        bot.send_message(call.message.chat.id, MESSAGES['ENTER_NEW_USAGE_LIMIT'],
                         reply_markup=markups.while_edit_user_markup())
        bot.register_next_step_handler(call.message, edit_user_usage, value)
    # Edit User - Reset Usage Callback
    elif key == "user_edit_reset_usage":
        status = api.update(URL, uuid=value, current_usage_GB=0)
        if not status:
            bot.send_message(call.message.chat.id, MESSAGES['ERROR_UNKNOWN'],
                             reply_markup=markups.main_menu_keyboard_markup())
            return
        bot.send_message(call.message.chat.id, MESSAGES['RESET_USAGE'],
                         reply_markup=markups.main_menu_keyboard_markup())
    # Edit User - Edit Days Callback
    elif key == "user_edit_days":
        bot.send_message(call.message.chat.id, MESSAGES['ENTER_NEW_DAYS'],
                         reply_markup=markups.while_edit_user_markup())
        bot.register_next_step_handler(call.message, edit_user_days, value)
    # Edit User - Reset Days Callback
    elif key == "user_edit_reset_days":
        # status = ADMIN_DB.reset_package_days(uuid=value)
        last_reset_time = datetime.datetime.now().strftime("%Y-%m-%d")
        status = api.update(URL, uuid=value, start_date=last_reset_time)
        # api.insert()
        if not status:
            bot.send_message(call.message.chat.id, MESSAGES['ERROR_UNKNOWN'],
                             reply_markup=markups.main_menu_keyboard_markup())
            return
        bot.send_message(call.message.chat.id, MESSAGES['RESET_DAYS'], reply_markup=markups.main_menu_keyboard_markup())
    # Edit User - Edit Comment Callback
    elif key == "user_edit_comment":
        bot.send_message(call.message.chat.id, MESSAGES['ENTER_NEW_COMMENT'],
                         reply_markup=markups.while_edit_user_markup())
        bot.register_next_step_handler(call.message, edit_user_comment, value)
    # Edit User - Edit Name Callback
    elif key == "user_edit_name":
        print(value)
        bot.send_message(call.message.chat.id, MESSAGES['ENTER_NEW_NAME'],
                         reply_markup=markups.while_edit_user_markup())
        bot.register_next_step_handler(call.message, edit_user_name, value)

    # ----------------------------------- Configs User Info Area Callbacks -----------------------------------
    # User Configs - DIR Configs Callback

    elif key == "conf_dir":
        bot.edit_message_reply_markup(call.message.chat.id, call.message.message_id,
                                      reply_markup=markups.sub_user_list_markup(value))
    # User Configs - VLESS Configs Callback
    elif key == "conf_dir_vless":
        sub = utils.sub_links(value, URL)
        if not sub:
            bot.send_message(call.message.chat.id, MESSAGES['ERROR_UNKNOWN'])
            return
        configs = utils.sub_parse(sub['sub_link'])
        if not configs:
            bot.send_message(call.message.chat.id, MESSAGES['ERROR_CONFIG_NOT_FOUND'])
            return
        if not configs['vless']:
            bot.send_message(call.message.chat.id, MESSAGES['ERROR_CONFIG_NOT_FOUND'])
            return
        msgs = templates.configs_template(configs['vless'])
        for message in msgs:
            if message:
                bot.send_message(call.message.chat.id, f"{message}",
                                 reply_markup=markups.main_menu_keyboard_markup())
    # User Configs - VMess Configs Callback
    elif key == "conf_dir_vmess":
        sub = utils.sub_links(value, URL)
        if not sub:
            bot.send_message(call.message.chat.id, MESSAGES['ERROR_UNKNOWN'])
            return
        configs = utils.sub_parse(sub['sub_link'])
        if not configs:
            bot.send_message(call.message.chat.id, MESSAGES['ERROR_CONFIG_NOT_FOUND'])
            return
        if not configs['vmess']:
            bot.send_message(call.message.chat.id, MESSAGES['ERROR_CONFIG_NOT_FOUND'])
            return
        msgs = templates.configs_template(configs['vmess'])
        for message in msgs:
            if message:
                bot.send_message(call.message.chat.id, f"{message}",
                                 reply_markup=markups.main_menu_keyboard_markup())
    # User Configs - Trojan Configs Callback
    elif key == "conf_dir_trojan":
        sub = utils.sub_links(value, URL)
        if not sub:
            bot.send_message(call.message.chat.id, MESSAGES['ERROR_UNKNOWN'])
            return
        configs = utils.sub_parse(sub['sub_link'])
        if not configs:
            bot.send_message(call.message.chat.id, MESSAGES['ERROR_CONFIG_NOT_FOUND'])
            return
        if not configs['trojan']:
            bot.send_message(call.message.chat.id, MESSAGES['ERROR_CONFIG_NOT_FOUND'])
            return
        msgs = templates.configs_template(configs['trojan'])
        for message in msgs:
            if message:
                bot.send_message(call.message.chat.id, f"{message}",
                                 reply_markup=markups.main_menu_keyboard_markup())

    # User Configs - Main Menu
    elif key == 'configs_list':
        bot.edit_message_reply_markup(call.message.chat.id, call.message.message_id,
                                      reply_markup=markups.sub_url_user_list_markup(value))
    # User Configs - Direct Link
    elif key == 'conf_dir':
        bot.edit_message_reply_markup(call.message.chat.id, call.message.message_id,
                                      reply_markup=markups.sub_user_list_markup(value))
    # User Configs - Vless Configs Callback
    elif key == "conf_dir_vless":
        sub = utils.sub_links(value, URL)
        if not sub:
            bot.send_message(call.message.chat.id, MESSAGES['UNKNOWN_ERROR'])
            return
        configs = utils.sub_parse(sub['sub_link'])
        if not configs:
            bot.send_message(call.message.chat.id, MESSAGES['ERROR_CONFIG_NOT_FOUND'])
            return
        if not configs['vless']:
            bot.send_message(call.message.chat.id, MESSAGES['ERROR_CONFIG_NOT_FOUND'])
            return
        msgs = templates.configs_template(configs['vless'])
        for message in msgs:
            if message:
                bot.send_message(call.message.chat.id, f"{message}",
                                 reply_markup=markups.main_menu_keyboard_markup())
    # User Configs - VMess Configs Callback
    elif key == "conf_dir_vmess":
        sub = utils.sub_links(value, URL)
        if not sub:
            bot.send_message(call.message.chat.id, MESSAGES['UNKNOWN_ERROR'])
            return
        configs = utils.sub_parse(sub['sub_link'])
        if not configs:
            bot.send_message(call.message.chat.id, MESSAGES['ERROR_CONFIG_NOT_FOUND'])
            return
        if not configs['vmess']:
            bot.send_message(call.message.chat.id, MESSAGES['ERROR_CONFIG_NOT_FOUND'])
            return
        msgs = templates.configs_template(configs['vmess'])
        for message in msgs:
            if message:
                bot.send_message(call.message.chat.id, f"{message}",
                                 reply_markup=markups.main_menu_keyboard_markup())
    # User Configs - Trojan Configs Callback
    elif key == "conf_dir_trojan":
        sub = utils.sub_links(value, URL)
        if not sub:
            bot.send_message(call.message.chat.id, MESSAGES['UNKNOWN_ERROR'])
            return
        configs = utils.sub_parse(sub['sub_link'])
        if not configs:
            bot.send_message(call.message.chat.id, MESSAGES['ERROR_CONFIG_NOT_FOUND'])
            return
        if not configs['trojan']:
            bot.send_message(call.message.chat.id, MESSAGES['ERROR_CONFIG_NOT_FOUND'])
            return
        msgs = templates.configs_template(configs['trojan'])
        for message in msgs:
            if message:
                bot.send_message(call.message.chat.id, f"{message}",
                                 reply_markup=markups.main_menu_keyboard_markup())

    # User Configs - Subscription Configs Callback
    elif key == "conf_sub_url":
        sub = utils.sub_links(value, URL)
        if not sub:
            bot.send_message(call.message.chat.id, MESSAGES['UNKNOWN_ERROR'])
            return
        qr_code = utils.txt_to_qr(sub['sub_link'])
        if not qr_code:
            bot.send_message(call.message.chat.id, MESSAGES['UNKNOWN_ERROR'])
            return
        bot.send_photo(
            call.message.chat.id,
            photo=qr_code,
            caption=f"{KEY_MARKUP['CONFIGS_SUB']}\n<code>{sub['sub_link']}</code>",
            reply_markup=markups.main_menu_keyboard_markup()
        )
    # User Configs - Base64 Subscription Configs Callback
    elif key == "conf_sub_url_b64":
        sub = utils.sub_links(value, URL)
        if not sub:
            bot.send_message(call.message.chat.id, MESSAGES['UNKNOWN_ERROR'])
            return
        qr_code = utils.txt_to_qr(sub['sub_link_b64'])
        if not qr_code:
            bot.send_message(call.message.chat.id, MESSAGES['UNKNOWN_ERROR'])
            return
        bot.send_photo(
            call.message.chat.id,
            photo=qr_code,
            caption=f"{KEY_MARKUP['CONFIGS_SUB_B64']}\n<code>{sub['sub_link_b64']}</code>",
            reply_markup=markups.main_menu_keyboard_markup()
        )
    # User Configs - Subscription Configs For Clash Callback
    elif key == "conf_clash":
        sub = utils.sub_links(value, URL)
        if not sub:
            bot.send_message(call.message.chat.id, MESSAGES['UNKNOWN_ERROR'])
            return
        qr_code = utils.txt_to_qr(sub['clash_configs'])
        if not qr_code:
            bot.send_message(call.message.chat.id, MESSAGES['UNKNOWN_ERROR'])
            return
        bot.send_photo(
            call.message.chat.id,
            photo=qr_code,
            caption=f"{KEY_MARKUP['CONFIGS_CLASH']}\n<code>{sub['clash_configs']}</code>",
            reply_markup=markups.main_menu_keyboard_markup()
        )
    # User Configs - Subscription Configs For Hiddify Callback
    elif key == "conf_hiddify":
<<<<<<< HEAD
        print(value)
        sub = utils.sub_links(value, URL)
=======
        sub = utils.sub_links(value)
>>>>>>> 94a0710b
        if not sub:
            bot.send_message(call.message.chat.id, MESSAGES['UNKNOWN_ERROR'])
            return
        qr_code = utils.txt_to_qr(sub['hiddify_configs'])
        if not qr_code:
            bot.send_message(call.message.chat.id, MESSAGES['UNKNOWN_ERROR'])
            return
        bot.send_photo(
            call.message.chat.id,
            photo=qr_code,
            caption=f"{KEY_MARKUP['CONFIGS_HIDDIFY']}\n<code>{sub['hiddify_configs']}</code>",
            reply_markup=markups.main_menu_keyboard_markup()
        )

    elif key == "conf_sub_auto":
        sub = utils.sub_links(value, URL)
        if not sub:
            bot.send_message(call.message.chat.id, MESSAGES['UNKNOWN_ERROR'])
            return
        qr_code = utils.txt_to_qr(sub['sub_link_auto'])
        if not qr_code:
            bot.send_message(call.message.chat.id, MESSAGES['UNKNOWN_ERROR'])
            return
        bot.send_photo(
            call.message.chat.id,
            photo=qr_code,
            caption=f"{KEY_MARKUP['CONFIGS_SUB_AUTO']}\n<code>{sub['sub_link_auto']}</code>",
            reply_markup=markups.main_menu_keyboard_markup()
        )

    elif key == "conf_sub_sing_box":
        sub = utils.sub_links(value, URL)
        if not sub:
            bot.send_message(call.message.chat.id, MESSAGES['UNKNOWN_ERROR'])
            return
        qr_code = utils.txt_to_qr(sub['sing_box'])
        if not qr_code:
            bot.send_message(call.message.chat.id, MESSAGES['UNKNOWN_ERROR'])
            return
        bot.send_photo(
            call.message.chat.id,
            photo=qr_code,
            caption=f"{KEY_MARKUP['CONFIGS_SING_BOX']}\n<code>{sub['sing_box']}</code>",
            reply_markup=markups.main_menu_keyboard_markup()
        )

    elif key == "conf_sub_full_sing_box":
        sub = utils.sub_links(value, URL)
        if not sub:
            bot.send_message(call.message.chat.id, MESSAGES['UNKNOWN_ERROR'])
            return
        qr_code = utils.txt_to_qr(sub['sing_box_full'])
        if not qr_code:
            bot.send_message(call.message.chat.id, MESSAGES['UNKNOWN_ERROR'])
            return
        bot.send_photo(
            call.message.chat.id,
            photo=qr_code,
            caption=f"{KEY_MARKUP['CONFIGS_FULL_SING_BOX']}\n<code>{sub['sing_box_full']}</code>",
            reply_markup=markups.main_menu_keyboard_markup()
        )

    else:
        bot.answer_callback_query(call.id, MESSAGES['ERROR_INVALID_COMMAND'])

    # ----------------------------------- Search User Area Callbacks -----------------------------------
    # Search User - Name Callback
    if key == "search_name":
        bot.send_message(call.message.chat.id, MESSAGES['SEARCH_USER_NAME'],
                         reply_markup=markups.while_edit_user_markup())
        bot.register_next_step_handler(call.message, search_user_name, value)
    # Search User - UUID Callback
    elif key == "search_uuid":
        bot.send_message(call.message.chat.id, MESSAGES['SEARCH_USER_UUID'],
                         reply_markup=markups.while_edit_user_markup())
        bot.register_next_step_handler(call.message, search_user_uuid, value)
    # Search User - Config Callback
    elif key == "search_config":
        bot.send_message(call.message.chat.id, MESSAGES['SEARCH_USER_CONFIG'],
                         reply_markup=markups.while_edit_user_markup())
        bot.register_next_step_handler(call.message, search_user_config, value)
    # Search User - Expired Callback
    elif key == "search_expired":
        # users_list = utils.dict_process(utils.users_to_dict(ADMIN_DB.select_users()))
        users_list = api.select(URL)
        users_list = utils.expired_users_list(users_list)
        if not users_list:
            bot.send_message(call.message.chat.id, MESSAGES['ERROR_USER_NOT_FOUND'])
            return
        msg = templates.users_list_template(users_list, MESSAGES['EXPIRED_USERS_LIST'])
        bot.send_message(call.message.chat.id, msg, reply_markup=markups.users_list_markup(value, users_list))

    # ----------------------------------- Server Management Callbacks -----------------------------------
    elif key == "server_selected":
        server = USERS_DB.find_server(id=int(value))
        if not server:
            bot.send_message(call.message.chat.id, MESSAGES['ERROR_SERVER_NOT_FOUND'])
            return
        server = server[0]
        URL = server['url'] + API_PATH
        selected_server_id = server['id'] 
        plans = USERS_DB.select_plans()
        msg = templates.server_info_template(server,plans)
        bot.edit_message_text(msg, call.message.chat.id, call.message.message_id,
                                    reply_markup=markups.server_selected_markup(value))

    # Server Management - Add Server Callback
    elif key == "add_server":
        bot.send_message(call.message.chat.id, MESSAGES['ADD_SERVER'],
                         reply_markup=markups.while_edit_user_markup())
        bot.send_message(call.message.chat.id, MESSAGES['ADD_SERVER_TITLE'])
        bot.register_next_step_handler(call.message, add_server_title)

    # Server Management - Delete Server Callback
    elif key == "delete_server":
        bot.edit_message_text(MESSAGES['DELETE_SERVER_QUESTION'], call.message.chat.id, call.message.message_id,
                                    reply_markup=markups.server_delete_markup(value))
    
    # Server Management - Edit Server Callback
    elif key == "edit_server":
        bot.edit_message_reply_markup(call.message.chat.id, call.message.message_id,
                                    reply_markup=markups.server_edit_markup(value))
        
    # Server Management - Edit Title Server Callback
    elif key == "server_edit_title":
        bot.send_message(call.message.chat.id, MESSAGES['ADD_SERVER_TITLE'],
                         reply_markup=markups.while_edit_user_markup())
        bot.register_next_step_handler(call.message, edit_server_title, value)
        
    # Server Management - Edit User Limit Server Callback
    elif key == "server_edit_user_limit":
        bot.send_message(call.message.chat.id, MESSAGES['ADD_SERVER_USER_LIMIT'],
                         reply_markup=markups.while_edit_user_markup())
        bot.register_next_step_handler(call.message, edit_server_user_limit, value)

    # Server Management - Edit Url Server Callback
    elif key == "server_edit_url":
        bot.send_message(call.message.chat.id, MESSAGES['ADD_SERVER_URL'],
                         reply_markup=markups.while_edit_user_markup())
        bot.register_next_step_handler(call.message, edit_server_url, value)
    # Server Management - Confirm Delete Server Callback
    elif key == "confirm_delete_server":
        status = USERS_DB.edit_server(value, status=0)
        if not status:
            bot.send_message(call.message.chat.id, MESSAGES['ERROR_UNKNOWN'])
            
        servers = USERS_DB.select_servers()
        bot.edit_message_text(KEY_MARKUP['SERVERS_MANAGEMENT'], call.message.chat.id, call.message.message_id,
                                    reply_markup=markups.servers_management_markup(servers)) 
        
    # Server Management - List of Plans for Server Callback
    elif key == "server_list_of_plans":
        plans_list = []
        plans = USERS_DB.select_plans()
        if plans:
            for plan in plans:
                if plan['status']:
                    if plan['server_id'] == int(value):
                        plans_list.append(plan)
        plans_markup = markups.plans_list_markup(plans_list,value)
        bot.edit_message_text({MESSAGES['USERS_BOT_PLANS_LIST']}, call.message.chat.id, call.message.message_id,
                         reply_markup=plans_markup)
        
    elif key == "server_list_of_users":
        users_list = api.select(URL)
        print(URL)
        if not users_list:
            bot.send_message(call.message.chat.id, MESSAGES['ERROR_USER_NOT_FOUND'])
            return
        msg = templates.users_list_template(users_list)
        bot.edit_message_text(msg, call.message.chat.id, call.message.message_id,
                              reply_markup=markups.users_list_markup(value, users_list))
    
    elif key == "server_add_user":
        global add_user_data
        bot.send_message(call.message.chat.id, MESSAGES['ADD_USER_NAME'], reply_markup=markups.while_add_user_markup())
        bot.register_next_step_handler(call.message, add_user_name, value)

    elif key == "server_search_user":
        bot.edit_message_text(MESSAGES['SEARCH_USER'],call.message.chat.id, call.message.message_id, 
                              reply_markup=markups.search_user_markup(value))

    # ----------------------------------- Users Bot Management Callbacks -----------------------------------
    elif key == "users_bot_management_menu":
        bot.edit_message_reply_markup(call.message.chat.id, call.message.message_id,
                                      reply_markup=markups.users_bot_management_markup())

    # Plan Management - Add Plan Callback
    elif key == "users_bot_add_plan":
        bot.send_message(call.message.chat.id, MESSAGES['USERS_BOT_ADD_PLAN'],
                         reply_markup=markups.while_edit_user_markup())
        bot.send_message(call.message.chat.id, MESSAGES['USERS_BOT_ADD_PLAN_USAGE'])
        add_plan_data['server_id'] = int(value)
        bot.register_next_step_handler(call.message, users_bot_add_plan_usage)

    # Plan Management - Info Plan Callback
    elif key == "info_plan_selected":
        plans= USERS_DB.find_plan(id=value)
        if not plans:
            bot.send_message(call.message.chat.id, MESSAGES['ERROR_UNKNOWN'])
            return
        orders = USERS_DB.find_order(plan_id=value)
        plan = plans[0]
        msg = templates.plan_info_template(plan, orders)
        bot.edit_message_text(msg, call.message.chat.id, call.message.message_id,
                                    reply_markup=markups.plan_info_selected_markup(plan['server_id']))



    # Plan Management - Edit Plan Callback
    elif key == "users_bot_del_plan":
        status = USERS_DB.edit_plan(value, status=0)
        if status:
            plans= USERS_DB.find_plan(id=value)
            if not plans:
                bot.send_message(call.message.chat.id, MESSAGES['ERROR_UNKNOWN'])
                return
            del_plan = plans[0]
            server_id = del_plan['server_id']
            plans_list = []
            plans = USERS_DB.select_plans()
            if plans:
                for plan in plans:
                    if plan['status']:
                        if plan['server_id'] == server_id:
                            plans_list.append(plan)
            plans_markup = markups.plans_list_markup(plans_list, server_id,delete_mode = True)
            bot.edit_message_text({MESSAGES['USERS_BOT_SELECT_PLAN_TO_DELETE']}, call.message.chat.id, call.message.message_id,
                         reply_markup=plans_markup)
        else:
            bot.send_message(call.message.chat.id, MESSAGES['ERROR_UNKNOWN'])

    # Plan Management - List Plans Callback
    elif key == "users_bot_list_plans":
        plans_list = []
        plans = USERS_DB.select_plans()
        if plans:
            for plan in plans:
                if plan['status']:
                    if plan['server_id'] == int(value):
                        plans_list.append(plan)
        plans_markup = markups.plans_list_markup(plans_list,value,delete_mode = True)
        bot.edit_message_text({MESSAGES['USERS_BOT_SELECT_PLAN_TO_DELETE']}, call.message.chat.id, call.message.message_id,
                         reply_markup=plans_markup)

    # Owner Info - Edit Owner Info Callback
    elif key == "users_bot_owner_info":
        owner_info = utils.all_configs_settings()
        bot.send_message(call.message.chat.id,
                         templates.owner_info_template(owner_info['support_username'], owner_info['card_number'],
                                                       owner_info['card_holder']),
                         reply_markup=markups.users_bot_edit_owner_info_markup())
    # Owner Info - Edit Owner Username Callback
    elif key == "users_bot_owner_info_edit_username":
        bot.send_message(call.message.chat.id, f"{MESSAGES['USERS_BOT_OWNER_INFO_ADD_USERNAME']}",
                         reply_markup=markups.while_edit_user_markup())
        bot.register_next_step_handler(call.message, users_bot_edit_owner_info_username)

    # Owner Info - Edit Owner Card Number Callback
    elif key == "users_bot_owner_info_edit_card_number":
        bot.send_message(call.message.chat.id, f"{MESSAGES['USERS_BOT_OWNER_INFO_ADD_CARD_NUMBER']}",
                         reply_markup=markups.while_edit_user_markup())
        bot.register_next_step_handler(call.message, users_bot_edit_owner_info_card_number)

    # Owner Info - Edit Owner Cardholder Callback
    elif key == "users_bot_owner_info_edit_card_name":
        bot.send_message(call.message.chat.id, f"{MESSAGES['USERS_BOT_OWNER_INFO_ADD_CARD_NAME']}",
                         reply_markup=markups.while_edit_user_markup())
        bot.register_next_step_handler(call.message, users_bot_edit_owner_info_card_name)

    # Send Message - Send Message To All Users Callback
    elif key == "users_bot_send_msg_users":
        bot.send_message(call.message.chat.id, f"{MESSAGES['USERS_BOT_SEND_MSG_USERS']}",
                         reply_markup=markups.while_edit_user_markup())
        bot.register_next_step_handler(call.message, users_bot_send_msg_users)

    # User Bot Settings  - Main Settings Callback
    elif key == "users_bot_settings":
        settings = USERS_DB.select_bool_config()
        if not settings:
            bot.send_message(call.message.chat.id, MESSAGES['ERROR_UNKNOWN'])
            return
        settings = utils.all_configs_settings()
        bot.edit_message_text(MESSAGES['USERS_BOT_SETTINGS'], call.message.chat.id, call.message.message_id,
                              reply_markup=markups.users_bot_management_settings_markup(settings))

    # User Bot Settings  - Set Hyperlink Status Callback
    elif key == "users_bot_settings_hyperlink":
        if value == "1":
            edit_config = USERS_DB.edit_bool_config("visible_hiddify_hyperlink", value=False)
            if not edit_config:
                bot.send_message(call.message.chat.id, MESSAGES['ERROR_UNKNOWN'])
                return
        elif value == "0":
            edit_config = USERS_DB.edit_bool_config("visible_hiddify_hyperlink", value=True)
            if not edit_config:
                bot.send_message(call.message.chat.id, MESSAGES['ERROR_UNKNOWN'])
                return
        settings = utils.all_configs_settings()
        users_bot_settings_update_message(call.message, markups.users_bot_management_settings_markup(settings))

    # User Bot Settings  - Set three random letters for define price
    elif key == "users_bot_settings_three_rand_price":
        if value == "1":
            edit_config = USERS_DB.edit_bool_config("three_random_num_price", value=False)
            if not edit_config:
                bot.send_message(call.message.chat.id, MESSAGES['ERROR_UNKNOWN'])
                return
        elif value == "0":
            edit_config = USERS_DB.edit_bool_config("three_random_num_price", value=True)
            if not edit_config:
                bot.send_message(call.message.chat.id, MESSAGES['ERROR_UNKNOWN'])
                return
        settings = utils.all_configs_settings()
        users_bot_settings_update_message(call.message, markups.users_bot_management_settings_markup(settings))

    elif key == "users_bot_settings_panel_auto_backup":
        if value == "1":
            edit_config = USERS_DB.edit_bool_config("panel_auto_backup", value=False)
            if not edit_config:
                bot.send_message(call.message.chat.id, MESSAGES['ERROR_UNKNOWN'])
                return
        elif value == "0":
            edit_config = USERS_DB.edit_bool_config("panel_auto_backup", value=True)
            if not edit_config:
                bot.send_message(call.message.chat.id, MESSAGES['ERROR_UNKNOWN'])
                return
        settings = utils.all_configs_settings()
        users_bot_settings_update_message(call.message, markups.users_bot_management_settings_markup(settings))
    
    elif key == "users_bot_settings_bot_auto_backup": 
        if value == "1":
            edit_config = USERS_DB.edit_bool_config("bot_auto_backup", value=False)
            if not edit_config:
                bot.send_message(call.message.chat.id, MESSAGES['ERROR_UNKNOWN'])
                return
        elif value == "0":
            edit_config = USERS_DB.edit_bool_config("bot_auto_backup", value=True)
            if not edit_config:
                bot.send_message(call.message.chat.id, MESSAGES['ERROR_UNKNOWN'])
                return
        settings = utils.all_configs_settings()
        users_bot_settings_update_message(call.message, markups.users_bot_management_settings_markup(settings))

    elif key == "users_bot_settings_min_depo":
        settings = utils.all_configs_settings()
        bot.send_message(call.message.chat.id,
                         f"{MESSAGES['CURRENT_VALUE']}: {utils.rial_to_toman(settings['min_deposit_amount'])}\n{MESSAGES['USERS_BOT_SETTING_MIN_DEPO']}",
                         reply_markup=markups.while_edit_user_markup())
        bot.register_next_step_handler(call.message, users_bot_settings_min_depo)

    # elif key == "users_bot_settings_panel_v8":
    #     if value == "1":
    #         edit_config = USERS_DB.edit_bool_config("hiddify_v8_feature", value=False)
    #         if not edit_config:
    #             bot.send_message(call.message.chat.id, MESSAGES['ERROR_UNKNOWN'])
    #             return
    #     elif value == "0":
    #         edit_config = USERS_DB.edit_bool_config("hiddify_v8_feature", value=True)
    #         if not edit_config:
    #             bot.send_message(call.message.chat.id, MESSAGES['ERROR_UNKNOWN'])
    #             return
    #     users_bot_settings_update_message(call.message)

    elif key == "users_bot_settings_channel_id":
        settings = utils.all_configs_settings()
        bot.send_message(call.message.chat.id,
                         f"{MESSAGES['CURRENT_VALUE']}: {settings['channel_id']}\n{MESSAGES['USERS_BOT_SETTING_CHANNEL_ID']}",
                         reply_markup=markups.while_edit_user_markup())
        bot.register_next_step_handler(call.message, users_bot_settings_channel_id)

    elif key == "users_bot_settings_force_join":
        settings = utils.all_configs_settings()
        if not settings['channel_id']:
            bot.send_message(call.message.chat.id, MESSAGES['ERROR_CHANNEL_ID_NOT_SET'])
            return
        if value == "1":
            edit_config = USERS_DB.edit_bool_config("force_join_channel", value=False)
            if not edit_config:
                bot.send_message(call.message.chat.id, MESSAGES['ERROR_UNKNOWN'])
                return
        elif value == "0":
            edit_config = USERS_DB.edit_bool_config("force_join_channel", value=True)
            bot.send_message(call.message.chat.id, MESSAGES['USERS_BOT_SETTING_FORCE_JOIN_HELP'])
            if not edit_config:
                bot.send_message(call.message.chat.id, MESSAGES['ERROR_UNKNOWN'])
                return
        settings = utils.all_configs_settings()
        users_bot_settings_update_message(call.message, markups.users_bot_management_settings_markup(settings))

    elif key == "users_bot_settings_visible_sub_menu":
        settings = utils.all_configs_settings()
        bot.edit_message_reply_markup(call.message.chat.id, call.message.message_id,
                                      reply_markup=markups.users_bot_management_settings_visible_sub_markup(settings))
    elif key == "users_bot_settings_visible_sub":
        settings = utils.all_configs_settings()
        row_key = value
        current_status = settings[row_key]
        if current_status == 1:
            edit_config = USERS_DB.edit_bool_config(row_key, value=False)
            if not edit_config:
                bot.send_message(call.message.chat.id, MESSAGES['ERROR_UNKNOWN'])
                return
        elif current_status == 0:
            edit_config = USERS_DB.edit_bool_config(row_key, value=True)
            if not edit_config:
                bot.send_message(call.message.chat.id, MESSAGES['ERROR_UNKNOWN'])
                return
        settings = utils.all_configs_settings()
        users_bot_settings_update_message(call.message,
                                          markups.users_bot_management_settings_visible_sub_markup(settings))

    elif key == "users_bot_settings_set_welcome_msg":
        settings = utils.all_configs_settings()
        bot.send_message(call.message.chat.id,
                         f"{MESSAGES['CURRENT_VALUE']}: {settings['msg_user_start']}\n{MESSAGES['USERS_BOT_SETTING_WELCOME_MSG']}",
                         reply_markup=markups.while_edit_user_markup())
        bot.register_next_step_handler(call.message, users_bot_settings_welcome_msg)

    elif key == "users_bot_settings_test_sub_menu":
        settings = utils.all_configs_settings()
        bot.edit_message_reply_markup(call.message.chat.id, call.message.message_id,
                                      reply_markup=markups.users_bot_management_settings_test_sub_markup(settings))

    elif key == "users_bot_settings_test_sub":
        settings = utils.all_configs_settings()
        row_key = value
        current_status = settings['test_subscription']
        if current_status == 1:
            edit_config = USERS_DB.edit_bool_config(row_key, value=False)
            if not edit_config:
                bot.send_message(call.message.chat.id, MESSAGES['ERROR_UNKNOWN'])
                return
        elif current_status == 0:
            edit_config = USERS_DB.edit_bool_config(row_key, value=True)
            if not edit_config:
                bot.send_message(call.message.chat.id, MESSAGES['ERROR_UNKNOWN'])
                return
        settings = utils.all_configs_settings()
        users_bot_settings_update_message(call.message, markups.users_bot_management_settings_test_sub_markup(settings))
    elif key == "users_bot_settings_test_sub_size":
        settings = utils.all_configs_settings()
        bot.send_message(call.message.chat.id,
                         f"{MESSAGES['CURRENT_VALUE']}: {settings['test_sub_size_gb']} {MESSAGES['GB']}\n{MESSAGES['USERS_BOT_SETTINGS_TEST_SUB_USAGE']}",
                         reply_markup=markups.while_edit_user_markup())
        bot.register_next_step_handler(call.message, users_bot_settings_test_sub_size)
    elif key == "users_bot_settings_test_sub_days":
        settings = utils.all_configs_settings()
        bot.send_message(call.message.chat.id,
                         f"{MESSAGES['CURRENT_VALUE']}: {settings['test_sub_days']} {MESSAGES['DAY']}\n{MESSAGES['USERS_BOT_SETTINGS_TEST_SUB_DAYS']}",
                         reply_markup=markups.while_edit_user_markup())
        bot.register_next_step_handler(call.message, users_bot_settings_test_sub_days)

    # User Bot Settings  - Reminder Notification Callback
    elif key == "users_bot_settings_notif_reminder_menu":
        settings = utils.all_configs_settings()
        bot.edit_message_reply_markup(call.message.chat.id, call.message.message_id,
                                      reply_markup=markups.users_bot_management_settings_notif_reminder_markup(
                                          settings))

    elif key == "users_bot_settings_notif_reminder":
        settings = utils.all_configs_settings()
        row_key = value
        current_status = settings['reminder_notification']
        if current_status == 1:
            edit_config = USERS_DB.edit_bool_config(row_key, value=False)
            if not edit_config:
                bot.send_message(call.message.chat.id, MESSAGES['ERROR_UNKNOWN'])
                return
        elif current_status == 0:
            edit_config = USERS_DB.edit_bool_config(row_key, value=True)
            if not edit_config:
                bot.send_message(call.message.chat.id, MESSAGES['ERROR_UNKNOWN'])
                return
        settings = utils.all_configs_settings()
        users_bot_settings_update_message(call.message,
                                          markups.users_bot_management_settings_notif_reminder_markup(settings))

    elif key == "users_bot_settings_notif_reminder_usage":
        settings = utils.all_configs_settings()
        bot.send_message(call.message.chat.id,
                         f"{MESSAGES['CURRENT_VALUE']}: {settings['reminder_notification_usage']} {MESSAGES['GB']}\n{MESSAGES['USERS_BOT_SETTINGS_NOTIF_REMINDER_USAGE']}",
                         reply_markup=markups.while_edit_user_markup())
        bot.register_next_step_handler(call.message, users_bot_settings_notif_reminder_usage)
    elif key == "users_bot_settings_notif_reminder_days":
        settings = utils.all_configs_settings()
        bot.send_message(call.message.chat.id,
                         f"{MESSAGES['CURRENT_VALUE']}: {settings['reminder_notification_days']} {MESSAGES['DAY']}\n{MESSAGES['USERS_BOT_SETTINGS_NOTIF_REMINDER_DAYS']}",
                         reply_markup=markups.while_edit_user_markup())
        bot.register_next_step_handler(call.message, users_bot_settings_notif_reminder_days)
    elif key == "users_bot_settings_panel_manual_menu":
        bot.edit_message_reply_markup(call.message.chat.id, call.message.message_id,
                                      reply_markup=markups.users_bot_management_settings_panel_manual_markup())
    elif key == "users_bot_settings_panel_manual":
        settings = utils.all_configs_settings()
        bot.send_message(call.message.chat.id,
                         f"{MESSAGES['CURRENT_VALUE']}: {settings[value]}\n{MESSAGES['USERS_BOT_SETTINGS_PANEL_MANUAL']}",
                         reply_markup=markups.while_edit_user_markup())
        bot.register_next_step_handler(call.message, users_bot_settings_panel_manual, value)
    elif key == "users_bot_settings_backup_bot":
        backup_file = utils.backup_json_bot()
        if not backup_file:
            bot.send_message(call.message.chat.id, MESSAGES['ERROR_UNKNOWN'])
            return
        bot.send_document(call.message.chat.id, open(backup_file, 'rb'),caption=MESSAGES['USERS_BOT_SETTINGS_BACKUP_BOT'])
    
    elif key == "users_bot_settings_restore_bot":
        bot.send_message(call.message.chat.id, MESSAGES['USERS_BOT_SETTINGS_RESTORE_BOT'], reply_markup=markups.while_edit_user_markup())
        bot.register_next_step_handler(call.message, users_bot_settings_restore_bot)
    
    elif key == "users_bot_settings_buy_sub_status":
        if value == "1":
            edit_config = USERS_DB.edit_bool_config("buy_subscription_status", value=False)
            if not edit_config:
                bot.send_message(call.message.chat.id, MESSAGES['ERROR_UNKNOWN'])
                return
        elif value == "0":
            edit_config = USERS_DB.edit_bool_config("buy_subscription_status", value=True)
            if not edit_config:
                bot.send_message(call.message.chat.id, MESSAGES['ERROR_UNKNOWN'])
                return
        settings = utils.all_configs_settings()
        users_bot_settings_update_message(call.message, markups.users_bot_management_settings_markup(settings))

    elif key == "users_bot_settings_renewal_sub_status":
        if value == "1":
            edit_config = USERS_DB.edit_bool_config("renewal_subscription_status", value=False)
            if not edit_config:
                bot.send_message(call.message.chat.id, MESSAGES['ERROR_UNKNOWN'])
                return
        elif value == "0":
            edit_config = USERS_DB.edit_bool_config("renewal_subscription_status", value=True)
            if not edit_config:
                bot.send_message(call.message.chat.id, MESSAGES['ERROR_UNKNOWN'])
                return
        settings = utils.all_configs_settings()
        users_bot_settings_update_message(call.message, markups.users_bot_management_settings_markup(settings))
    
    elif key == "users_bot_settings_renewal_method_menu":
        settings = utils.all_configs_settings()
        bot.edit_message_reply_markup(call.message.chat.id, call.message.message_id,
                                      reply_markup=markups.users_bot_management_settings_renewal_method_markup(settings))
    
    elif key == "users_bot_settings_renewal_method":
        if value == "1":
            edit_config = USERS_DB.edit_int_config("renewal_method", value=1)
            if not edit_config:
                bot.send_message(call.message.chat.id, MESSAGES['ERROR_UNKNOWN'])
                return
        elif value == "2":
            edit_config = USERS_DB.edit_int_config("renewal_method", value=2)
            if not edit_config:
                bot.send_message(call.message.chat.id, MESSAGES['ERROR_UNKNOWN'])
                return
        elif value == "3":
            edit_config = USERS_DB.edit_int_config("renewal_method", value=3)
            if not edit_config:
                bot.send_message(call.message.chat.id, MESSAGES['ERROR_UNKNOWN'])
                return
        settings = utils.all_configs_settings()
        users_bot_settings_update_message(call.message, markups.users_bot_management_settings_renewal_method_markup(settings))
    
    elif key == "users_bot_settings_renewal_method_advanced_days":
        settings = utils.all_configs_settings()
        bot.send_message(call.message.chat.id,
                         f"{MESSAGES['CURRENT_VALUE']}: {settings['advanced_renewal_days']} {MESSAGES['DAY']}\n{MESSAGES['USERS_BOT_SETTINGS_RENEWAL_METHOD_ADVANCED_DAYS']}",
                         reply_markup=markups.while_edit_user_markup())
        bot.register_next_step_handler(call.message, users_bot_settings_renewal_method_advanced_days)
    elif key == "users_bot_settings_renewal_method_advanced_usage":
        settings = utils.all_configs_settings()
        bot.send_message(call.message.chat.id,
                         f"{MESSAGES['CURRENT_VALUE']}: {settings['advanced_renewal_usage']} {MESSAGES['GB']}\n{MESSAGES['USERS_BOT_SETTINGS_RENEWAL_METHOD_ADVANCED_USAGE']}",
                         reply_markup=markups.while_edit_user_markup())
        bot.register_next_step_handler(call.message, users_bot_settings_renewal_method_advanced_usage)
    # User Bot Settings  - Order Status Callback
    elif key == "users_bot_orders_status":
        bot.send_message(call.message.chat.id, f"{MESSAGES['USERS_BOT_ORDER_NUMBER_REQUEST']}")
        bot.register_next_step_handler(call.message, users_bot_order_status)

    elif key == "users_bot_sub_status":
        bot.send_message(call.message.chat.id, f"{MESSAGES['USERS_BOT_SUB_ID_REQUEST']}")
        bot.register_next_step_handler(call.message, users_bot_sub_status)


    # ----------------------------------- Payment Callbacks -----------------------------------
    # Payment - Confirm Payment Callback
    elif key == "confirm_payment_by_admin":
        if not CLIENT_TOKEN:
            bot.send_message(call.message.chat.id, MESSAGES['ERROR_CLIENT_TOKEN'])
            return
        payment_id = value
        payment_info = USERS_DB.find_payment(id=payment_id)
        if not payment_info:
            bot.send_message(call.message.chat.id,
                             f"{MESSAGES['ERROR_PAYMENT_NOT_FOUND']}\n{MESSAGES['ORDER_ID']} {payment_id}")
            return
        payment_info = payment_info[0]
        if payment_info['approved'] == 1:
            bot.send_message(call.message.chat.id,
                             f"{MESSAGES['ERROR_PAYMENT_ALREADY_CONFIRMED']}\n{MESSAGES['ORDER_ID']} {payment_id}")
            return

        payment_status = USERS_DB.edit_payment(payment_id, approved=True)
        if payment_status:
            wallet = USERS_DB.find_wallet(telegram_id=payment_info['telegram_id'])
            if not wallet:
                bot.send_message(call.message.chat.id, MESSAGES['ERROR_UNKNOWN'])
                return
            wallet = wallet[0]
            new_balance = int(wallet['balance']) + int(payment_info['payment_amount'])
            wallet_status = USERS_DB.edit_wallet(wallet['telegram_id'], balance=new_balance)
            if not wallet_status:
                bot.send_message(call.message.chat.id, MESSAGES['ERROR_UNKNOWN'])
                return
            bot.delete_message(call.message.chat.id, call.message.message_id)
            user_bot.send_message(int(payment_info['telegram_id']),
                                  f"{MESSAGES['WALLET_PAYMENT_CONFIRMED']}\n{MESSAGES['ORDER_ID']} {payment_id}")
            bot.send_message(call.message.chat.id,
                             f"{MESSAGES['PAYMENT_CONFIRMED_ADMIN']}\n{MESSAGES['ORDER_ID']} {payment_id}")

    # Payment - Reject Payment Callback
    elif key == 'cancel_payment_by_admin':
        if not CLIENT_TOKEN:
            bot.send_message(call.message.chat.id, MESSAGES['ERROR_CLIENT_TOKEN'])
            return
        payment_id = value
        payment_info = USERS_DB.find_payment(id=payment_id)
        if not payment_info:
            bot.send_message(call.message.chat.id,
                             f"{MESSAGES['ERROR_PAYMENT_NOT_FOUND']}\n{MESSAGES['ORDER_ID']} {payment_id}")
            return
        payment_info = payment_info[0]
        if payment_info['approved'] == 0:
            bot.send_message(call.message.chat.id,
                             f"{MESSAGES['ERROR_PAYMENT_ALREADY_REJECTED']}\n{MESSAGES['ORDER_ID']} {payment_id}")
            return
        payment_status = USERS_DB.edit_payment(payment_id, approved=False)
        if payment_status:
            user_bot.send_message(int(payment_info['telegram_id']),
                                  f"{MESSAGES['PAYMENT_NOT_CONFIRMED']}\n{MESSAGES['ORDER_ID']} {payment_id}")
            bot.send_message(call.message.chat.id,
                             f"{MESSAGES['PAYMENT_NOT_CONFIRMED_ADMIN']}\n{MESSAGES['ORDER_ID']}: {payment_id}")
            bot.delete_message(call.message.chat.id, call.message.message_id)
        else:
            bot.send_message(call.message.chat.id, f"{MESSAGES['ERROR_UNKNOWN']}\n{MESSAGES['ORDER_ID']}: {payment_id}")

    # Back to User Panel Callback
    elif key == "back_to_user_panel":
        usr = utils.user_info(URL, value)
        if not usr:
            bot.send_message(call.message.chat.id, MESSAGES['ERROR_USER_NOT_FOUND'])
            return
        msg = templates.user_info_template(usr)
        bot.edit_message_text(msg, call.message.chat.id, call.message.message_id,
                              reply_markup=markups.user_info_markup(usr['uuid']))
        
    elif key == "back_to_server_management":
        servers = USERS_DB.select_servers()
        bot.edit_message_text(KEY_MARKUP['SERVERS_MANAGEMENT'], call.message.chat.id, call.message.message_id,
                                    reply_markup=markups.servers_management_markup(servers))
    
    elif key == "back_to_server_list_of_plans":
        plans_list = []
        plans = USERS_DB.select_plans()
        if plans:
            for plan in plans:
                if plan['status']:
                    if plan['server_id'] == int(value):
                        plans_list.append(plan)
        plans_markup = markups.plans_list_markup(plans_list,value)
        bot.edit_message_text({MESSAGES['USERS_BOT_PLANS_LIST']}, call.message.chat.id, call.message.message_id,
                         reply_markup=plans_markup)
        
    elif key == "back_to_server_selected":
        print(value)
        server = USERS_DB.find_server(id=int(value))
        if not server:
            bot.send_message(call.message.chat.id, MESSAGES['ERROR_SERVER_NOT_FOUND'])
            return
        server = server[0]
        plans = USERS_DB.select_plans()
        msg = templates.server_info_template(server,plans)
        bot.edit_message_text(msg, call.message.chat.id, call.message.message_id,
                                    reply_markup=markups.server_selected_markup(value))

    elif key == "back_to_server_user_list":
        users_list = api.select(URL)
        print(URL)
        if not users_list:
            bot.send_message(call.message.chat.id, MESSAGES['ERROR_USER_NOT_FOUND'])
            return
        msg = templates.users_list_template(users_list)
        bot.edit_message_text(msg, call.message.chat.id, call.message.message_id,
                              reply_markup=markups.users_list_markup(value, users_list))

# Check Admin Permission
@bot.message_handler(func=lambda message: message.chat.id not in ADMINS_ID)
def not_admin(message: Message):
    bot.reply_to(message, MESSAGES['ERROR_NOT_ADMIN'])


# Send Welcome Message Handler
@bot.message_handler(commands=['help', 'start', 'restart'])
def send_welcome(message: Message):
    bot.reply_to(message, MESSAGES['WELCOME'], reply_markup=markups.main_menu_keyboard_markup())
    bot.send_message(message.chat.id, MESSAGES['REQUEST_JOIN_HIDY'], reply_markup=markups.start_bot_markup())


# Send users list Message Handler
# @bot.message_handler(func=lambda message: message.text == KEY_MARKUP['USERS_LIST'])
# def all_users_list(message: Message):
#     # users_list = utils.dict_process(utils.users_to_dict(ADMIN_DB.select_users()))
#     users_list = api.select(URL)
#     if not users_list:
#         bot.send_message(message.chat.id, MESSAGES['ERROR_USER_NOT_FOUND'])
#         return
#     msg = templates.users_list_template(users_list)
#     bot.send_message(message.chat.id, msg, reply_markup=markups.users_list_markup(users_list))


# Add User Message Handler
# @bot.message_handler(func=lambda message: message.text == KEY_MARKUP['ADD_USER'])
# def add_user(message: Message):
#     global add_user_data
#     bot.send_message(message.chat.id, MESSAGES['ADD_USER_NAME'], reply_markup=markups.while_add_user_markup())
#     bot.register_next_step_handler(message, add_user_name)


# Panel Backup Message Handler
@bot.message_handler(func=lambda message: message.text == KEY_MARKUP['SERVER_BACKUP'])
def server_backup(message: Message):
    msg_wait = bot.send_message(message.chat.id, MESSAGES['WAIT'])
    file_name = utils.backup_panel()
    if file_name:
        bot.send_document(message.chat.id, open(file_name, 'rb'))
    else:
        bot.send_message(message.chat.id, MESSAGES['ERROR_UNKNOWN'])
    bot.delete_message(message.chat.id, msg_wait.message_id)


# Server Status Message Handler
@bot.message_handler(func=lambda message: message.text == KEY_MARKUP['SERVER_STATUS'])
def server_status(message: Message):
    msg_wait = bot.send_message(message.chat.id, MESSAGES['WAIT'])
    status = templates.system_status_template(utils.system_status())

    if status:
        bot.send_message(message.chat.id, status)
    else:
        bot.send_message(message.chat.id, MESSAGES['ERROR_UNKNOWN'])
    bot.delete_message(message.chat.id, msg_wait.message_id)


# Search User Message Handler
@bot.message_handler(func=lambda message: message.text == KEY_MARKUP['USERS_SEARCH'])
def search_user(message: Message):
    bot.send_message(message.chat.id, MESSAGES['SEARCH_USER'], reply_markup=markups.search_user_markup())


# Users Bot Management Message Handler
@bot.message_handler(func=lambda message: message.text == KEY_MARKUP['USERS_BOT_MANAGEMENT'])
def users_bot_management(message: Message):
    if not CLIENT_TOKEN:
        bot.send_message(message.chat.id, MESSAGES['ERROR_CLIENT_TOKEN'])
        return
    bot.send_message(message.chat.id, KEY_MARKUP['USERS_BOT_MANAGEMENT'],
                     reply_markup=markups.users_bot_management_markup())
    
# Server Management Message Handler
@bot.message_handler(func=lambda message: message.text == KEY_MARKUP['SERVERS_MANAGEMENT'])
def servers_management(message: Message):
    servers = USERS_DB.select_servers()
    bot.send_message(message.chat.id, KEY_MARKUP['SERVERS_MANAGEMENT'],
                     reply_markup=markups.servers_management_markup(server_list))

# About Message Handler
@bot.message_handler(func=lambda message: message.text == KEY_MARKUP['ABOUT_BOT'])
def about_bot(message: Message):
    bot.send_message(message.chat.id, templates.about_template())


# ----------------------------------- Main -----------------------------------
# Start Bot
def start():
    # Bot Start Commands
    try:
        bot.set_my_commands([
            telebot.types.BotCommand("/start", BOT_COMMANDS['START']),
        ])
    except telebot.apihelper.ApiTelegramException as e:
        if e.result.status_code == 401:
            logging.error("Invalid Telegram Bot Token!")
            exit(1)

    # Welcome to Admin
    for admin in ADMINS_ID:
        try:
            bot.send_message(admin, MESSAGES['WELCOME_TO_ADMIN'])
        except Exception as e:
            logging.warning(f"Error in send message to admin {admin}: {e}")

    bot.enable_save_next_step_handlers()
    bot.load_next_step_handlers()
    bot.infinity_polling()<|MERGE_RESOLUTION|>--- conflicted
+++ resolved
@@ -593,11 +593,7 @@
         is_it_accepted = MESSAGES['PAYMENT_ACCEPT_STATUS_CONFIRMED']
     else:
         is_it_accepted = MESSAGES['PAYMENT_ACCEPT_STATUS_WAITING']
-    # check is image exist
-    # if not os.path.exists(payment['payment_image']):
-    #     bot.send_message(message.chat.id, MESSAGES['ERROR_UNKNOWN'],
-    #                      reply_markup=markups.main_menu_keyboard_markup())
-    #     return
+
     photo_path = path_recp = os.path.join(os.getcwd(), 'UserBot', 'Receiptions', payment['payment_image'])
     bot.send_photo(message.chat.id, photo=open(photo_path, 'rb'),
                    caption=payment_received_template(payment,
@@ -800,7 +796,6 @@
     # Next Page Callback
     elif key == "next":
         # users_list = utils.dict_process(utils.users_to_dict(ADMIN_DB.select_users()))
-        
         users_list = api.select(URL)
         if not users_list:
             bot.send_message(call.message.chat.id, MESSAGES['ERROR_USER_NOT_FOUND'])
@@ -815,13 +810,13 @@
         bot.send_message(call.message.chat.id, MESSAGES['FEATUR_UNAVAILABLE'],
                          reply_markup=markups.main_menu_keyboard_markup())
         return
-        if not status:
-            bot.send_message(call.message.chat.id, MESSAGES['ERROR_UNKNOWN'],
-                             reply_markup=markups.main_menu_keyboard_markup())
-            return
-        bot.delete_message(call.message.chat.id, call.message.message_id)
-        bot.send_message(call.message.chat.id, MESSAGES['SUCCESS_USER_DELETED'],
-                         reply_markup=markups.main_menu_keyboard_markup())
+        # if not status:
+        #     bot.send_message(call.message.chat.id, MESSAGES['ERROR_UNKNOWN'],
+        #                      reply_markup=markups.main_menu_keyboard_markup())
+        #     return
+        # bot.delete_message(call.message.chat.id, call.message.message_id)
+        # bot.send_message(call.message.chat.id, MESSAGES['SUCCESS_USER_DELETED'],
+        #                  reply_markup=markups.main_menu_keyboard_markup())
     # Edit User Main Button Callback
     elif key == "user_edit":
         print(value)
@@ -837,7 +832,6 @@
     # ----------------------------------- Edit User Area Callbacks -----------------------------------
     # Edit User - Update Message Callback
     elif key == "user_edit_update":
-        print(value)
         usr = utils.user_info(URL, value)
         if not usr:
             bot.send_message(call.message.chat.id, MESSAGES['ERROR_UNKNOWN'])
@@ -1061,12 +1055,7 @@
         )
     # User Configs - Subscription Configs For Hiddify Callback
     elif key == "conf_hiddify":
-<<<<<<< HEAD
-        print(value)
         sub = utils.sub_links(value, URL)
-=======
-        sub = utils.sub_links(value)
->>>>>>> 94a0710b
         if not sub:
             bot.send_message(call.message.chat.id, MESSAGES['UNKNOWN_ERROR'])
             return
@@ -1722,7 +1711,6 @@
         msg = templates.user_info_template(usr)
         bot.edit_message_text(msg, call.message.chat.id, call.message.message_id,
                               reply_markup=markups.user_info_markup(usr['uuid']))
-        
     elif key == "back_to_server_management":
         servers = USERS_DB.select_servers()
         bot.edit_message_text(KEY_MARKUP['SERVERS_MANAGEMENT'], call.message.chat.id, call.message.message_id,
@@ -1762,6 +1750,8 @@
         bot.edit_message_text(msg, call.message.chat.id, call.message.message_id,
                               reply_markup=markups.users_list_markup(value, users_list))
 
+
+
 # Check Admin Permission
 @bot.message_handler(func=lambda message: message.chat.id not in ADMINS_ID)
 def not_admin(message: Message):
@@ -1840,7 +1830,7 @@
 def servers_management(message: Message):
     servers = USERS_DB.select_servers()
     bot.send_message(message.chat.id, KEY_MARKUP['SERVERS_MANAGEMENT'],
-                     reply_markup=markups.servers_management_markup(server_list))
+                     reply_markup=markups.servers_management_markup(servers))
 
 # About Message Handler
 @bot.message_handler(func=lambda message: message.text == KEY_MARKUP['ABOUT_BOT'])
