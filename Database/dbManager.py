import datetime
import json
import logging
import os
import sqlite3
from sqlite3 import Error
<<<<<<< HEAD
from urllib.parse import urlparse

# import config
# from Utils.utils import PANEL_URL,API_PATH
from Utils import api
from config import PANEL_URL, API_PATH, USERS_DB_LOC


class AdminDBManager:
    def __init__(self, db_file):
        self.conn = self.create_connection(db_file)

    def create_connection(self, db_file):
        """ Create a database connection to a SQLite database """
        try:
            conn = sqlite3.connect(db_file, check_same_thread=False)
            return conn
        except Error as e:
            logging.error(f"Error while connecting to database \n Error:{e}")
            return None

    def select_users(self, url):
        return api.select(url)
        cur = self.conn.cursor()
        try:
            cur.execute("SELECT * FROM user")
            rows = cur.fetchall()
            return rows
        except Error as e:
            logging.error(f"Error while selecting all users \n Error:{e}")
            return None

    def find_user(self, url, only_one=False, **kwargs):
        return api.find(url, kwargs['uuid'])
        if len(kwargs) != 1:
            logging.warning("You can only use one key to find user!")
            return None
        rows = []
        cur = self.conn.cursor()
        try:
            for key, value in kwargs.items():
                cur.execute(f"SELECT * FROM user WHERE {key}=?", (value,))
                rows = cur.fetchall()
            if len(rows) == 0:
                logging.info(f"User {kwargs} not found!")
                return None
            if only_one:
                return rows[0]
            return rows
        except Error as e:
            logging.error(f"Error while finding user {kwargs} \n Error:{e}")
            return None

    def delete_user(self, **kwargs):
        if len(kwargs) != 1:
            logging.warning("You can only use one key to delete user!")
            return False
        cur = self.conn.cursor()
        try:
            for key, value in kwargs.items():
                cur.execute(f"DELETE FROM user WHERE {key}=?", (value,))
                self.conn.commit()
            logging.info(f"User {kwargs} deleted successfully!")
            return True
        except Error as e:
            logging.error(f"Error while deleting user {kwargs} \n Error:{e}")
            return False

    def edit_user(self, url, uuid, **kwargs):
        get_old_data = self.find_user(uuid=uuid)
        if get_old_data is None:
            print("User not found!")
            return False
        for key, value in kwargs.items():
            if key not in get_old_data.keys():
                print(f"Invalid key [{key}]")
                return False

        return api.update(url, uuid, kwargs)
        cur = self.conn.cursor()

        for key, value in kwargs.items():
            try:
                cur.execute(f"UPDATE user SET {key}=? WHERE uuid=?", (value, uuid))
                self.conn.commit()
                logging.info(f"User [{uuid}] successfully update [{key}] to [{value}]")
            except Error as e:
                logging.error(f"Error while updating user [{uuid}] [{key}] to [{value}] \n Error: {e}")
                return False

        return True

    def add_user(self, uuid, name, last_online, expiry_time, usage_limit_GB, package_days, mode, monthly, start_date,
                 current_usage_GB, last_reset_time, comment, telegram_id, added_by, max_ips, enable):

        cur = self.conn.cursor()
        try:
            cur.execute("INSERT INTO user(uuid, name, last_online, expiry_time, usage_limit_GB, package_days, mode, "
                        "monthly, start_date, current_usage_GB, last_reset_time, comment, telegram_id, added_by, "
                        "max_ips, enable) VALUES(?,?,?,?,?,?,?,?,?,?,?,?,?,?,?,?)",
                        (uuid, name, last_online, expiry_time, usage_limit_GB, package_days, mode, monthly, start_date,
                         current_usage_GB, last_reset_time, comment, telegram_id, added_by, max_ips, enable))
            self.conn.commit()
            logging.info(f"User [{uuid}] added successfully!")
            return True

        except Error as e:
            logging.error(f"Error while adding user [{uuid}] \n Error: {e}")
            return False

    def add_user_detail(self, user_id, last_online, current_usage_GB, connected_ips='', child_id=0):
        cur = self.conn.cursor()
        try:
            cur.execute("INSERT INTO user_detail(user_id, last_online, current_usage_GB, connected_ips, child_id) "
                        "VALUES(?,?,?,?,?)", (user_id, last_online, current_usage_GB, connected_ips, child_id))
            self.conn.commit()
            logging.info(f"User details [{user_id}] added successfully!")
            return True

        except Error as e:
            logging.error(f"Error while adding user details [{user_id}] \n Error: {e}")
            return False

    def add_default_user(self, url, name, package_days, usage_limit_GB, added_by=None, comment=None, mode='no_reset',
                         monthly=0,
                         max_ips=100, enable=1, telegram_id=None):

        # logging.info(f"Adding default user [{uuid}]")

        import uuid
        uuid = str(uuid.uuid4())
        last_online = '0001-01-01 00:00:00.000000'
        expiry_time = (datetime.datetime.now() + datetime.timedelta(days=180)).strftime("%Y-%m-%d")
        start_date = None
        current_usage_GB = 0
        added_by = urlparse(PANEL_URL).path.split('/')[2]
        last_reset_time = datetime.datetime.now().strftime("%Y-%m-%d")
        return api.insert(url, uuid, name, usage_limit_GB, package_days, added_by, last_reset_time)
        user_added = self.add_user(uuid, name, last_online, expiry_time, usage_limit_GB, package_days, mode, monthly,
                                   start_date,
                                   current_usage_GB, last_reset_time, comment, telegram_id, added_by, max_ips, enable)
        if user_added:
            logging.info(f"User [{uuid}] added successfully!")
            self.add_user_detail(self.find_user(uuid=uuid)[0][0], last_online, current_usage_GB)
            return uuid
        else:
            logging.error(f"Error while adding user [{uuid}]")
            self.delete_user(uuid=uuid)
            return None

    def reset_package_days(self, uuid):
        logging.info(f"Resetting package days for user [{uuid}]")
        user = self.find_user(uuid=uuid)
        if user is None:
            return False
        status = self.edit_user(uuid, start_date=datetime.datetime.now().strftime("%Y-%m-%d"))
        if status:
            logging.info(f"Package days for user [{uuid}] reset successfully!")
            return True
        else:
            logging.error(f"Error while resetting package days for user [{uuid}]")
            return False

    def reset_package_usage(self, uuid):
        logging.info(f"Resetting package usage for user [{uuid}]")
        user = self.find_user(uuid=uuid)
        if user is None:
            return False
        status = self.edit_user(uuid, current_usage_GB=0)
        if status:
            logging.info(f"Package usage for user [{uuid}] reset successfully!")
            return True
        else:
            logging.error(f"Error while resetting package usage for user [{uuid}]")
            return False

    def select_admins(self):
        logging.info(f"Selecting all admins")
        cur = self.conn.cursor()
        try:
            cur.execute("SELECT * FROM admin_user")
            rows = cur.fetchall()
            return rows
        except Error as e:
            logging.error(f"Error while selecting all admins \n Error:{e}")
            return None

    def find_admins(self, **kwargs):
        logging.info(f"Finding admin {kwargs}")
        if len(kwargs) != 1:
            logging.error(f"Error while finding admin {kwargs} \n Error: You can only use one key to find admin!")
            return None
        rows = []
        cur = self.conn.cursor()
        try:
            for key, value in kwargs.items():
                cur.execute(f"SELECT * FROM admin_user WHERE {key}=?", (value,))
                rows = cur.fetchall()
            if len(rows) == 0:
                logging.info(f"Admin {kwargs} not found!")
                return None
            return rows
        except Error as e:
            logging.error(f"Error while finding admin {kwargs} \n Error:{e}")
            return None

=======
>>>>>>> 94a0710b

class UserDBManager:
    def __init__(self, db_file):
        self.conn = self.create_connection(db_file)
        self.create_user_table()
        #self.set_default_configs()
    
    #close connection
    def __del__(self):
        self.conn.close()
    
    def close(self):
        self.conn.close()
        
        

    def create_connection(self, db_file):
        """ Create a database connection to a SQLite database """
        try:
            conn = sqlite3.connect(db_file, check_same_thread=False)
            return conn
        except Error as e:
            logging.error(f"Error while connecting to database \n Error:{e}")
            return None

    def create_user_table(self):
        cur = self.conn.cursor()
        try:
            cur.execute("CREATE TABLE IF NOT EXISTS users ("
                        "id INTEGER PRIMARY KEY AUTOINCREMENT,"
                        "telegram_id INTEGER NOT NULL UNIQUE,"
                        "test_subscription BOOLEAN NOT NULL DEFAULT 0,"
                        "created_at TEXT NOT NULL)")
            self.conn.commit()
            logging.info("User table created successfully!")

            cur.execute("CREATE TABLE IF NOT EXISTS plans ("
                        "id INTEGER PRIMARY KEY,"
                        "size_gb INTEGER NOT NULL,"
                        "days INTEGER NOT NULL,"
                        "price INTEGER NOT NULL,"
                        "server_id INTEGER NOT NULL,"
                        "description TEXT NULL,"
                        "status BOOLEAN NOT NULL,"
                        "FOREIGN KEY (server_id) REFERENCES server (id))")
            self.conn.commit()
            logging.info("Plans table created successfully!")

            cur.execute("CREATE TABLE IF NOT EXISTS orders ("
                        "id INTEGER PRIMARY KEY,"
                        "telegram_id INTEGER NOT NULL,"
                        "user_name TEXT NOT NULL,"
                        "plan_id INTEGER NOT NULL,"
                        "created_at TEXT NOT NULL,"
                        "FOREIGN KEY (telegram_id) REFERENCES user (telegram_id),"
                        "FOREIGN KEY (plan_id) REFERENCES plans (id))")
            self.conn.commit()
            logging.info("Orders table created successfully!")

            cur.execute("CREATE TABLE IF NOT EXISTS order_subscriptions ("
                        "id INTEGER PRIMARY KEY,"
                        "order_id INTEGER NOT NULL,"
                        "uuid TEXT NOT NULL,"
                        "server_id INTEGER NOT NULL,"
                        "FOREIGN KEY (server_id) REFERENCES server (id),"
                        "FOREIGN KEY (order_id) REFERENCES orders (id))")
            self.conn.commit()
            logging.info("Order subscriptions table created successfully!")

            cur.execute("CREATE TABLE IF NOT EXISTS non_order_subscriptions ("
                        "id INTEGER PRIMARY KEY,"
                        "telegram_id INTEGER NOT NULL,"
                        "uuid TEXT NOT NULL UNIQUE,"
                        "server_id INTEGER NOT NULL,"
                        "FOREIGN KEY (server_id) REFERENCES server (id),"
                        "FOREIGN KEY (telegram_id) REFERENCES user (telegram_id))")
            self.conn.commit()
            logging.info("Non order subscriptions table created successfully!")

            cur.execute("CREATE TABLE IF NOT EXISTS servers ("
                        "id INTEGER PRIMARY KEY,"
                        "title TEXT NOT NULL,"
                        "url TEXT NOT NULL,"
                        "user_limit INTEGER NOT NULL,"
                        "status BOOLEAN NOT NULL)")
            self.conn.commit()
            logging.info("servers table created successfully!")

            cur.execute("CREATE TABLE IF NOT EXISTS str_config ("
                        "key TEXT NOT NULL UNIQUE,"
                        "value TEXT NULL)")
            self.conn.commit()
            logging.info("str_config table created successfully!")

            cur.execute("CREATE TABLE IF NOT EXISTS int_config ("
                        "key TEXT NOT NULL UNIQUE,"
                        "value INTEGER NOT NULL)")
            self.conn.commit()
            logging.info("int_config table created successfully!")

            cur.execute("CREATE TABLE IF NOT EXISTS bool_config ("
                        "key TEXT NOT NULL UNIQUE,"
                        "value BOOLEAN NOT NULL)")
            self.conn.commit()
            logging.info("bool_config table created successfully!")

            cur.execute("CREATE TABLE IF NOT EXISTS wallet ("
                        "telegram_id INTEGER NOT NULL UNIQUE,"
                        "balance INTEGER NOT NULL DEFAULT 0,"
                        "FOREIGN KEY (telegram_id) REFERENCES users (telegram_id))")
            self.conn.commit()
            logging.info("wallet table created successfully!")

            cur.execute("CREATE TABLE IF NOT EXISTS payments ("
                        "id INTEGER PRIMARY KEY,"
                        "telegram_id INTEGER NOT NULL,"
                        "payment_amount INTEGER NOT NULL,"
                        "payment_method TEXT NOT NULL,"
                        "payment_image TEXT NOT NULL,"
                        "user_name TEXT NOT NULL,"
                        "approved BOOLEAN NULL,"
                        "created_at TEXT NOT NULL,"
                        "FOREIGN KEY (telegram_id) REFERENCES users (telegram_id))")
            self.conn.commit()
            logging.info("Payments table created successfully!")

            cur.execute("CREATE TABLE IF NOT EXISTS servers ("
                        "id INTEGER PRIMARY KEY AUTOINCREMENT,"
                        "url TEXT NOT NULL,"
                        "title TEXT, description TEXT,"
                        "default_server BOOLEAN NOT NULL DEFAULT 0)")
            self.conn.commit()
            logging.info("Servers table created successfully!")


        except Error as e:
            logging.error(f"Error while creating user table \n Error:{e}")
            return False
        return True

    def select_users(self):
        cur = self.conn.cursor()
        try:
            cur.execute("SELECT * FROM users")
            rows = cur.fetchall()
            rows = [dict(zip([key[0] for key in cur.description], row)) for row in rows]
            return rows
        except Error as e:
            logging.error(f"Error while selecting all users \n Error:{e}")
            return None

    def find_user(self, **kwargs):
        if len(kwargs) != 1:
            logging.warning("You can only use one key to find user!")
            return None
        rows = []
        cur = self.conn.cursor()
        try:
            for key, value in kwargs.items():
                cur.execute(f"SELECT * FROM users WHERE {key}=?", (value,))
                rows = cur.fetchall()
            if len(rows) == 0:
                logging.info(f"User {kwargs} not found!")
                return None
            rows = [dict(zip([key[0] for key in cur.description], row)) for row in rows]
            return rows
        except Error as e:
            logging.error(f"Error while finding user {kwargs} \n Error:{e}")
            return None

    def delete_user(self, **kwargs):
        if len(kwargs) != 1:
            logging.warning("You can only use one key to delete user!")
            return False
        cur = self.conn.cursor()
        try:
            for key, value in kwargs.items():
                cur.execute(f"DELETE FROM users WHERE {key}=?", (value,))
                self.conn.commit()
            logging.info(f"User {kwargs} deleted successfully!")
            return True
        except Error as e:
            logging.error(f"Error while deleting user {kwargs} \n Error:{e}")
            return False

    def edit_user(self, telegram_id, **kwargs):
        cur = self.conn.cursor()

        for key, value in kwargs.items():
            try:
                cur.execute(f"UPDATE users SET {key}=? WHERE telegram_id=?", (value, telegram_id))
                self.conn.commit()
                logging.info(f"User [{telegram_id}] successfully update [{key}] to [{value}]")
            except Error as e:
                logging.error(f"Error while updating user [{telegram_id}] [{key}] to [{value}] \n Error: {e}")
                return False

        return True

    def add_user(self, telegram_id, created_at):
        cur = self.conn.cursor()
        try:
            cur.execute("INSERT INTO users(telegram_id, created_at) VALUES(?,?)",
                        (telegram_id, created_at))
            self.conn.commit()
            logging.info(f"User [{telegram_id}] added successfully!")
            return True

        except Error as e:
            logging.error(f"Error while adding user [{telegram_id}] \n Error: {e}")
            return False

    def add_plan(self, plan_id, size_gb, days, price, server_id, description=None, status=True):
        cur = self.conn.cursor()
        try:
            cur.execute("INSERT INTO plans(id,size_gb, days, price, server_id, description, status) VALUES(?,?,?,?,?,?,?)",
                        (plan_id, size_gb, days, price, server_id, description, status))
            self.conn.commit()
            logging.info(f"Plan [{size_gb}GB] added successfully!")
            return True

        except Error as e:
            logging.error(f"Error while adding plan [{size_gb}GB] \n Error: {e}")
            return False

    def select_plans(self):
        cur = self.conn.cursor()
        try:
            cur.execute("SELECT * FROM plans ORDER BY price ASC")
            rows = cur.fetchall()
            rows = [dict(zip([key[0] for key in cur.description], row)) for row in rows]
            return rows
        except Error as e:
            logging.error(f"Error while selecting all plans \n Error:{e}")
            return None

    def find_plan(self, **kwargs):
        if len(kwargs) != 1:
            logging.warning("You can only use one key to find plan!")
            return None
        rows = []
        cur = self.conn.cursor()
        try:
            for key, value in kwargs.items():
                cur.execute(f"SELECT * FROM plans WHERE {key}=?", (value,))
                rows = cur.fetchall()
            if len(rows) == 0:
                logging.info(f"Plan {kwargs} not found!")
                return None
            rows = [dict(zip([key[0] for key in cur.description], row)) for row in rows]
            return rows
        except Error as e:
            logging.error(f"Error while finding plan {kwargs} \n Error:{e}")
            return None

    def delete_plan(self, **kwargs):
        if len(kwargs) != 1:
            logging.warning("You can only use one key to delete plan!")
            return False
        cur = self.conn.cursor()
        try:
            for key, value in kwargs.items():
                cur.execute(f"DELETE FROM plans WHERE {key}=?", (value,))
                self.conn.commit()
            logging.info(f"Plan {kwargs} deleted successfully!")
            return True
        except Error as e:
            logging.error(f"Error while deleting plan {kwargs} \n Error:{e}")
            return False

    def edit_plan(self, plan_id, **kwargs):
        cur = self.conn.cursor()

        for key, value in kwargs.items():
            try:
                cur.execute(f"UPDATE plans SET {key}=? WHERE id=?", (value, plan_id))
                self.conn.commit()
                logging.info(f"Plan [{plan_id}] successfully update [{key}] to [{value}]")
            except Error as e:
                logging.error(f"Error while updating plan [{plan_id}] [{key}] to [{value}] \n Error: {e}")
                return False

        return True
    
    #-----------------------server
    def add_server(self, server_id, title, url, user_limit, status=True):
        cur = self.conn.cursor()
        try:
            cur.execute("INSERT INTO servers(id,title, url, user_limit, status) VALUES(?,?,?,?,?)",
                        (server_id, title, url, user_limit, status))
            self.conn.commit()
            logging.info(f"server [{title}] added successfully!")
            return True

        except Error as e:
            logging.error(f"Error while adding server [{title}] \n Error: {e}")
            return False

    def select_servers(self):
        cur = self.conn.cursor()
        try:
            cur.execute("SELECT * FROM servers")
            rows = cur.fetchall()
            rows = [dict(zip([key[0] for key in cur.description], row)) for row in rows]
            return rows
        except Error as e:
            logging.error(f"Error while selecting all servers \n Error:{e}")
            return None

    def find_server(self, **kwargs):
        if len(kwargs) != 1:
            logging.warning("You can only use one key to find server!")
            return None
        rows = []
        cur = self.conn.cursor()
        try:
            for key, value in kwargs.items():
                cur.execute(f"SELECT * FROM servers WHERE {key}=?", (value,))
                rows = cur.fetchall()
            if len(rows) == 0:
                logging.info(f"server {kwargs} not found!")
                return None
            rows = [dict(zip([key[0] for key in cur.description], row)) for row in rows]
            return rows
        except Error as e:
            logging.error(f"Error while finding server {kwargs} \n Error:{e}")
            return None

    def delete_server(self, **kwargs):
        if len(kwargs) != 1:
            logging.warning("You can only use one key to delete server!")
            return False
        cur = self.conn.cursor()
        try:
            for key, value in kwargs.items():
                cur.execute(f"DELETE FROM servers WHERE {key}=?", (value,))
                self.conn.commit()
            logging.info(f"server {kwargs} deleted successfully!")
            return True
        except Error as e:
            logging.error(f"Error while deleting server {kwargs} \n Error:{e}")
            return False

    def edit_server(self, server_id, **kwargs):
        cur = self.conn.cursor()

        for key, value in kwargs.items():
            try:
                cur.execute(f"UPDATE servers SET {key}=? WHERE id=?", (value, server_id))
                self.conn.commit()
                logging.info(f"server [{server_id}] successfully update [{key}] to [{value}]")
            except Error as e:
                logging.error(f"Error while updating server [{server_id}] [{key}] to [{value}] \n Error: {e}")
                return False

        return True
    
    def add_order(self, order_id, telegram_id, user_name, plan_id, created_at):
        cur = self.conn.cursor()
        try:
            cur.execute(
                "INSERT INTO orders(id,telegram_id,user_name, plan_id,created_at) VALUES(?,?,?,?,?)",
                (order_id, telegram_id, user_name, plan_id, created_at))
            self.conn.commit()
            logging.info(f"Order [{order_id}] added successfully!")
            return True

        except Error as e:
            logging.error(f"Error while adding order [{order_id}] \n Error: {e}")
            return False

    def select_orders(self):
        cur = self.conn.cursor()
        try:
            cur.execute("SELECT * FROM orders")
            rows = cur.fetchall()
            rows = [dict(zip([key[0] for key in cur.description], row)) for row in rows]
            return rows
        except Error as e:
            logging.error(f"Error while selecting all orders \n Error:{e}")
            return None

    def find_order(self, **kwargs):
        if len(kwargs) != 1:
            logging.warning("You can only use one key to find order!")
            return None
        rows = []
        cur = self.conn.cursor()
        try:
            for key, value in kwargs.items():
                cur.execute(f"SELECT * FROM orders WHERE {key}=?", (value,))
                rows = cur.fetchall()
            if len(rows) == 0:
                logging.info(f"Order {kwargs} not found!")
                return None
            rows = [dict(zip([key[0] for key in cur.description], row)) for row in rows]
            return rows
        except Error as e:
            logging.error(f"Error while finding order {kwargs} \n Error:{e}")
            return None

    def edit_order(self, order_id, **kwargs):
        cur = self.conn.cursor()

        for key, value in kwargs.items():
            try:
                cur.execute(f"UPDATE orders SET {key}=? WHERE id=?", (value, order_id))
                self.conn.commit()
                logging.info(f"Order [{order_id}] successfully update [{key}] to [{value}]")
            except Error as e:
                logging.error(f"Error while updating order [{order_id}] [{key}] to [{value}] \n Error: {e}")
                return False

        return True

    def add_order_subscription(self, sub_id, order_id, uuid, server_id):
        cur = self.conn.cursor()
        try:
            cur.execute(
                "INSERT INTO order_subscriptions(id,order_id,uuid,server_id) VALUES(?,?,?,?)",
                (sub_id, order_id, uuid, server_id))
            self.conn.commit()
            logging.info(f"Order [{order_id}] added successfully!")
            return True

        except Error as e:
            logging.error(f"Error while adding order [{order_id}] \n Error: {e}")
            return False

    def select_order_subscription(self):
        cur = self.conn.cursor()
        try:
            cur.execute("SELECT * FROM order_subscriptions")
            rows = cur.fetchall()
            rows = [dict(zip([key[0] for key in cur.description], row)) for row in rows]
            return rows
        except Error as e:
            logging.error(f"Error while selecting all orders \n Error:{e}")
            return None

    def find_order_subscription(self, **kwargs):
        if len(kwargs) != 1:
            logging.warning("You can only use one key to find order!")
            return None
        rows = []
        cur = self.conn.cursor()
        try:
            for key, value in kwargs.items():
                cur.execute(f"SELECT * FROM order_subscriptions WHERE {key}=?", (value,))
                rows = cur.fetchall()
            if len(rows) == 0:
                logging.info(f"Order {kwargs} not found!")
                return None
            rows = [dict(zip([key[0] for key in cur.description], row)) for row in rows]
            return rows
        except Error as e:
            logging.error(f"Error while finding order {kwargs} \n Error:{e}")
            return None

    def edit_order_subscriptions(self, order_id, **kwargs):
        cur = self.conn.cursor()

        for key, value in kwargs.items():
            try:
                cur.execute(f"UPDATE order_subscriptions SET {key}=? WHERE order_id=?", (value, order_id))
                self.conn.commit()
                logging.info(f"Order [{order_id}] successfully update [{key}] to [{value}]")
            except Error as e:
                logging.error(f"Error while updating order [{order_id}] [{key}] to [{value}] \n Error: {e}")
                return False

        return True

    def delete_order_subscriptions(self, order_id):
        cur = self.conn.cursor()
        try:
            cur.execute("DELETE FROM order_subscriptions WHERE order_id=?", (order_id,))
            self.conn.commit()
            logging.info(f"Order [{order_id}] deleted successfully!")
            return True
        except Error as e:
            logging.error(f"Error while deleting order [{order_id}] \n Error: {e}")
            return False

    def add_non_order_subscription(self, non_sub_id, telegram_id, uuid, server_id):
        cur = self.conn.cursor()
        try:
            cur.execute(
                "INSERT INTO non_order_subscriptions(id,telegram_id,uuid,server_id) VALUES(?,?,?,?)",
                (non_sub_id, telegram_id, uuid, server_id))
            self.conn.commit()
            logging.info(f"Order [{telegram_id}] added successfully!")
            return True

        except Error as e:
            logging.error(f"Error while adding order [{telegram_id}] \n Error: {e}")
            return False

    def select_non_order_subscriptions(self):
        cur = self.conn.cursor()
        try:
            cur.execute("SELECT * FROM non_order_subscriptions")
            rows = cur.fetchall()
            rows = [dict(zip([key[0] for key in cur.description], row)) for row in rows]
            return rows
        except Error as e:
            logging.error(f"Error while selecting all orders \n Error:{e}")
            return None

    def find_non_order_subscription(self, **kwargs):
        if len(kwargs) != 1:
            logging.warning("You can only use one key to find order!")
            return None
        rows = []
        cur = self.conn.cursor()
        try:
            for key, value in kwargs.items():
                cur.execute(f"SELECT * FROM non_order_subscriptions WHERE {key}=?", (value,))
                rows = cur.fetchall()
            if len(rows) == 0:
                logging.info(f"Order {kwargs} not found!")
                return None
            rows = [dict(zip([key[0] for key in cur.description], row)) for row in rows]
            return rows
        except Error as e:
            logging.error(f"Error while finding order {kwargs} \n Error:{e}")
            return None

    def delete_non_order_subscriptions(self, **kwargs):
        cur = self.conn.cursor()
        try:
            for key, value in kwargs.items():
                cur.execute(f"DELETE FROM non_order_subscriptions WHERE {key}=?", (value,))
                self.conn.commit()
                logging.info(f"Order [{value}] deleted successfully!")
            return True
        except Error as e:
            logging.error(f"Error while deleting order [{kwargs}] \n Error: {e}")
            return False

    def edit_bool_config(self, key_row, **kwargs):
        cur = self.conn.cursor()
        for key, value in kwargs.items():
            try:
                cur.execute(f"UPDATE bool_config SET {key}=? WHERE key=?", (value, key_row))
                self.conn.commit()
                logging.info(f"Settings [{key}] successfully update [{key}] to [{value}]")
            except Error as e:
                logging.error(f"Error while updating settings [{key}] [{key}] to [{value}] \n Error: {e}")
                return False

        return True

    def find_bool_config(self, **kwargs):
        if len(kwargs) != 1:
            logging.warning("You can only use one key to find settings!")
            return None
        rows = []
        cur = self.conn.cursor()
        try:
            for key, value in kwargs.items():
                cur.execute(f"SELECT * FROM bool_config WHERE {key}=?", (value,))
                rows = cur.fetchall()
            if len(rows) == 0:
                logging.info(f"Settings {kwargs} not found!")
                return None
            rows = [dict(zip([key[0] for key in cur.description], row)) for row in rows]
            return rows
        except Error as e:
            logging.error(f"Error while finding settings {kwargs} \n Error:{e}")
            return None

    def add_bool_config(self, key, value):
        cur = self.conn.cursor()
        try:
            cur.execute(
                "INSERT INTO bool_config(key,value) VALUES(?,?)",
                (key, value))
            self.conn.commit()
            logging.info(f"Settings [{key}] added successfully!")
            return True
        except Error as e:
            logging.error(f"Error while adding settings [{key}] \n Error: {e}")
            return False
        finally:
            cur.close()
            

    def select_bool_config(self):
        cur = self.conn.cursor()
        try:
            cur.execute("SELECT * FROM bool_config")
            rows = cur.fetchall()
            rows = [dict(zip([key[0] for key in cur.description], row)) for row in rows]
            return rows
        except Error as e:
            logging.error(f"Error while selecting all settings \n Error:{e}")
            return None

    def select_str_config(self):
        cur = self.conn.cursor()
        try:
            cur.execute("SELECT * FROM str_config")
            rows = cur.fetchall()
            rows = [dict(zip([key[0] for key in cur.description], row)) for row in rows]
            return rows
        except Error as e:
            logging.error(f"Error while selecting all settings \n Error:{e}")
            return None

    def find_str_config(self, **kwargs):
        if len(kwargs) != 1:
            logging.warning("You can only use one key to find settings!")
            return None
        rows = []
        cur = self.conn.cursor()
        try:
            for key, value in kwargs.items():
                cur.execute(f"SELECT * FROM str_config WHERE {key}=?", (value,))
                rows = cur.fetchall()
            if len(rows) == 0:
                logging.info(f"Settings {kwargs} not found!")
                return None
            rows = [dict(zip([key[0] for key in cur.description], row)) for row in rows]
            return rows
        except Error as e:
            logging.error(f"Error while finding settings {kwargs} \n Error:{e}")
            return None

    def edit_str_config(self, key_row, **kwargs):
        cur = self.conn.cursor()
        for key, value in kwargs.items():
            try:
                cur.execute(f"UPDATE str_config SET {key}=? WHERE key=?", (value, key_row))
                self.conn.commit()
                logging.info(f"Settings [{key}] successfully update [{key}] to [{value}]")
            except Error as e:
                logging.error(f"Error while updating settings [{key}] [{key}] to [{value}] \n Error: {e}")
                return False

        return True

    def add_str_config(self, key, value):
        cur = self.conn.cursor()
        try:
            cur.execute(
                "INSERT INTO str_config(key,value) VALUES(?,?)",
                (key, value))
            self.conn.commit()
            logging.info(f"Settings [{key}] added successfully!")
            return True
        except Error as e:
            logging.error(f"Error while adding settings [{key}] \n Error: {e}")
            return False
        finally:
            cur.close()

    def select_int_config(self):
        cur = self.conn.cursor()
        try:
            cur.execute("SELECT * FROM int_config")
            rows = cur.fetchall()
            rows = [dict(zip([key[0] for key in cur.description], row)) for row in rows]
            return rows
        except Error as e:
            logging.error(f"Error while selecting all settings \n Error:{e}")
            return None

    def find_int_config(self, **kwargs):
        if len(kwargs) != 1:
            logging.warning("You can only use one key to find settings!")
            return None
        rows = []
        cur = self.conn.cursor()
        try:
            for key, value in kwargs.items():
                cur.execute(f"SELECT * FROM int_config WHERE {key}=?", (value,))
                rows = cur.fetchall()
            if len(rows) == 0:
                logging.info(f"Settings {kwargs} not found!")
                return None
            rows = [dict(zip([key[0] for key in cur.description], row)) for row in rows]
            return rows
        except Error as e:
            logging.error(f"Error while finding settings {kwargs} \n Error:{e}")
            return None

    def edit_int_config(self, key_row, **kwargs):
        cur = self.conn.cursor()
        for key, value in kwargs.items():
            value = int(value)
            try:
                cur.execute(f"UPDATE int_config SET {key}=? WHERE key=?", (value, key_row))
                self.conn.commit()
                logging.info(f"Settings [{key}] successfully update [{key}] to [{value}]")
            except Error as e:
                logging.error(f"Error while updating settings [{key}] [{key}] to [{value}] \n Error: {e}")
                return False

        return True

    def add_int_config(self, key, value):
        value = int(value)
        cur = self.conn.cursor()
        try:
            cur.execute(
                "INSERT INTO int_config(key,value) VALUES(?,?)",
                (key, value))
            self.conn.commit()
            logging.info(f"Settings [{key}] added successfully!")
            return True
        except Error as e:
            logging.error(f"Error while adding settings [{key}] \n Error: {e}")
            return False
        finally:
            cur.close()

    def set_default_configs(self):
        
        self.add_bool_config("visible_hiddify_hyperlink", True)
        self.add_bool_config("three_random_num_price", True)
        self.add_bool_config("force_join_channel", False)
        self.add_bool_config("panel_auto_backup", True)
        self.add_bool_config("bot_auto_backup", True)
        self.add_bool_config("test_subscription", True)
        self.add_bool_config("reminder_notification", True)
        
        self.add_bool_config("renewal_subscription_status", True)
        self.add_bool_config("buy_subscription_status", True)


        self.add_bool_config("visible_conf_dir", False)
        self.add_bool_config("visible_conf_sub_auto", True)
        self.add_bool_config("visible_conf_sub_url", False)
        self.add_bool_config("visible_conf_sub_url_b64", False)
        self.add_bool_config("visible_conf_clash", False)
        self.add_bool_config("visible_conf_hiddify", False)
        self.add_bool_config("visible_conf_sub_sing_box", False)
        self.add_bool_config("visible_conf_sub_full_sing_box", False)

        self.add_str_config("bot_admin_id", None)
        self.add_str_config("bot_token_admin", None)
        self.add_str_config("bot_token_client", None)
        self.add_str_config("bot_lang", None)

        self.add_str_config("card_number", None)
        self.add_str_config("card_holder", None)
        self.add_str_config("support_username", None)
        self.add_str_config("channel_id", None)
        self.add_str_config("msg_user_start", None)

        self.add_str_config("msg_manual_android", None)
        self.add_str_config("msg_manual_ios", None)
        self.add_str_config("msg_manual_windows", None)
        self.add_str_config("msg_manual_mac", None)
        self.add_str_config("msg_manual_linux", None)

        self.add_int_config("min_deposit_amount", 10000)

        self.add_int_config("reminder_notification_days", 3)
        self.add_int_config("reminder_notification_usage", 3)

        self.add_int_config("test_sub_days", 1)
        self.add_int_config("test_sub_size_gb", 1)
        
        self.add_int_config("advanced_renewal_days", 3)
        self.add_int_config("advanced_renewal_usage", 3)
        
        self.add_int_config("renewal_method", 1)



    def add_wallet(self, telegram_id):
        cur = self.conn.cursor()
        try:
            cur.execute(
                "INSERT INTO wallet(telegram_id) VALUES(?)",
                (telegram_id,))
            self.conn.commit()
            logging.info(f"Balance [{telegram_id}] added successfully!")
            return True

        except Error as e:
            logging.error(f"Error while adding balance [{telegram_id}] \n Error: {e}")
            return False

    def select_wallet(self):
        cur = self.conn.cursor()
        try:
            cur.execute("SELECT * FROM wallet")
            rows = cur.fetchall()
            rows = [dict(zip([key[0] for key in cur.description], row)) for row in rows]
            return rows
        except Error as e:
            logging.error(f"Error while selecting all balance \n Error:{e}")
            return None

    def find_wallet(self, **kwargs):
        if len(kwargs) != 1:
            logging.warning("You can only use one key to find balance!")
            return None
        rows = []
        cur = self.conn.cursor()
        try:
            for key, value in kwargs.items():
                cur.execute(f"SELECT * FROM wallet WHERE {key}=?", (value,))
                rows = cur.fetchall()
            if len(rows) == 0:
                logging.info(f"Balance {kwargs} not found!")
                return None
            rows = [dict(zip([key[0] for key in cur.description], row)) for row in rows]
            return rows
        except Error as e:
            logging.error(f"Error while finding balance {kwargs} \n Error:{e}")
            return None

    def edit_wallet(self, telegram_id, **kwargs):
        cur = self.conn.cursor()
        try:
            for key, value in kwargs.items():
                cur.execute(f"UPDATE wallet SET {key}=? WHERE telegram_id=?", (value, telegram_id,))
                self.conn.commit()
                logging.info(f"balance successfully update [{key}] to [{value}]")
            return True
        except Error as e:
            logging.error(f"Error while updating balance [{key}] to [{value}] \n Error: {e}")
            return False

    def add_payment(self, payment_id, telegram_id, payment_amount, payment_method, payment_image, user_name,
                    created_at):
        cur = self.conn.cursor()
        try:
            cur.execute(
                "INSERT INTO payments(id,telegram_id, payment_amount,payment_method,payment_image,user_name,created_at) VALUES(?,?,?,?,?,?,?)",
                (payment_id, telegram_id, payment_amount, payment_method, payment_image, user_name, created_at))
            self.conn.commit()
            logging.info(f"Payment [{payment_id}] added successfully!")
            return True

        except Error as e:
            logging.error(f"Error while adding payment [{payment_id}] \n Error: {e}")
            return False

    def edit_payment(self, payment_id, **kwargs):
        cur = self.conn.cursor()
        try:
            for key, value in kwargs.items():
                cur.execute(f"UPDATE payments SET {key}=? WHERE id=?", (value, payment_id))
                self.conn.commit()
                logging.info(f"payment successfully update [{key}] to [{value}]")
            return True
        except Error as e:
            logging.error(f"Error while updating payment [{key}] to [{value}] \n Error: {e}")
            return False

    def find_payment(self, **kwargs):
        if len(kwargs) != 1:
            logging.warning("You can only use one key to find payment!")
            return None
        rows = []
        cur = self.conn.cursor()
        try:
            for key, value in kwargs.items():
                cur.execute(f"SELECT * FROM payments WHERE {key}=?", (value,))
                rows = cur.fetchall()
            if len(rows) == 0:
                logging.info(f"Payment {kwargs} not found!")
                return None
            rows = [dict(zip([key[0] for key in cur.description], row)) for row in rows]
            return rows
        except Error as e:
            logging.error(f"Error while finding payment {kwargs} \n Error:{e}")
            return None

    def select_servers(self):
        cur = self.conn.cursor()
        try:
            cur.execute("SELECT * FROM servers")
            rows = cur.fetchall()
            rows = [dict(zip([key[0] for key in cur.description], row)) for row in rows]
            return rows
        except Error as e:
            logging.error(f"Error while selecting all servers \n Error:{e}")
            return None

    def add_server(self, url, title=None, description=None, default_server=False):
        cur = self.conn.cursor()
        try:
            cur.execute(
                "INSERT INTO servers(url,title,description,default_server) VALUES(?,?,?,?)",
                (url, title, description, default_server))
            self.conn.commit()
            logging.info(f"Server [{url}] added successfully!")
            return True
        except Error as e:
            logging.error(f"Error while adding server [{url}] \n Error: {e}")
            return False

    def edit_server(self, server_id, **kwargs):
        cur = self.conn.cursor()
        try:
            for key, value in kwargs.items():
                cur.execute(f"UPDATE servers SET {key}=? WHERE id=?", (value, server_id))
                self.conn.commit()
                logging.info(f"Server [{server_id}] successfully update [{key}] to [{value}]")
            return True
        except Error as e:
            logging.error(f"Error while updating server [{server_id}] [{key}] to [{value}] \n Error: {e}")
            return False

    def find_server(self, **kwargs):
        if len(kwargs) != 1:
            logging.warning("You can only use one key to find server!")
            return None
        rows = []
        cur = self.conn.cursor()
        try:
            for key, value in kwargs.items():
                cur.execute(f"SELECT * FROM servers WHERE {key}=?", (value,))
                rows = cur.fetchall()
            if len(rows) == 0:
                logging.info(f"Server {kwargs} not found!")
                return None
            rows = [dict(zip([key[0] for key in cur.description], row)) for row in rows]
            return rows
        except Error as e:
            logging.error(f"Error while finding server {kwargs} \n Error:{e}")
            return None

    def backup_to_json(self, backup_dir):
        try:

            backup_data = {}  # Store backup data in a dictionary

            # List of tables to backup
            tables = ['users', 'plans', 'orders', 'order_subscriptions', 'non_order_subscriptions',
                      'str_config', 'int_config', 'bool_config', 'wallet', 'payments', 'servers']

            for table in tables:
                cur = self.conn.cursor()
                cur.execute(f"SELECT * FROM {table}")
                rows = cur.fetchall()

                # Convert rows to list of dictionaries
                table_data = []
                for row in rows:
                    columns = [column[0] for column in cur.description]
                    table_data.append(dict(zip(columns, row)))

                backup_data[table] = table_data
            return backup_data

        except sqlite3.Error as e:
            logging.error('SQLite error:', str(e))
            return False
    def restore_from_json(self, backup_file):
        logging.info(f"Restoring database from {backup_file}...")
        try:
            cur = self.conn.cursor()

            with open(backup_file, 'r') as json_file:
                backup_data = json.load(json_file)

            if not isinstance(backup_data, dict):
                logging.error('Backup data should be a dictionary.')
                print('Backup data should be a dictionary.')
                return

            self.conn.execute('BEGIN TRANSACTION')

            for table, data in backup_data.items():
                if table == 'version':
                    continue
                logging.info(f"Restoring table {table}...")
                for entry in data:
                    if not isinstance(entry, dict):
                        logging.error('Invalid entry format. Expected a dictionary.')
                        print('Invalid entry format. Expected a dictionary.')
                        continue

                    keys = ', '.join(entry.keys())
                    placeholders = ', '.join(['?' for _ in entry.values()])
                    values = tuple(entry.values())
                    query = f"INSERT OR REPLACE INTO {table} ({keys}) VALUES ({placeholders})"
                    logging.info(f"Query: {query}")
                    
                    try:
                        cur.execute(query, values)
                    except sqlite3.Error as e:
                        logging.error('SQLite error:', str(e))
                        logging.error('Entry:', entry)
                        print('SQLite error:', str(e))
                        print('Entry:', entry)

            self.conn.commit()
            logging.info('Database restored successfully.')
            return True

        except sqlite3.Error as e:
            logging.error('SQLite error:', str(e))
            return False
    

USERS_DB_LOC = os.path.join(os.getcwd(), "Database", "hidyBot.db")
USERS_DB = UserDBManager(USERS_DB_LOC)<|MERGE_RESOLUTION|>--- conflicted
+++ resolved
@@ -4,230 +4,27 @@
 import os
 import sqlite3
 from sqlite3 import Error
-<<<<<<< HEAD
-from urllib.parse import urlparse
-
-# import config
-# from Utils.utils import PANEL_URL,API_PATH
-from Utils import api
-from config import PANEL_URL, API_PATH, USERS_DB_LOC
-
-
-class AdminDBManager:
-    def __init__(self, db_file):
-        self.conn = self.create_connection(db_file)
-
-    def create_connection(self, db_file):
-        """ Create a database connection to a SQLite database """
-        try:
-            conn = sqlite3.connect(db_file, check_same_thread=False)
-            return conn
-        except Error as e:
-            logging.error(f"Error while connecting to database \n Error:{e}")
-            return None
-
-    def select_users(self, url):
-        return api.select(url)
-        cur = self.conn.cursor()
-        try:
-            cur.execute("SELECT * FROM user")
-            rows = cur.fetchall()
-            return rows
-        except Error as e:
-            logging.error(f"Error while selecting all users \n Error:{e}")
-            return None
-
-    def find_user(self, url, only_one=False, **kwargs):
-        return api.find(url, kwargs['uuid'])
-        if len(kwargs) != 1:
-            logging.warning("You can only use one key to find user!")
-            return None
-        rows = []
-        cur = self.conn.cursor()
-        try:
-            for key, value in kwargs.items():
-                cur.execute(f"SELECT * FROM user WHERE {key}=?", (value,))
-                rows = cur.fetchall()
-            if len(rows) == 0:
-                logging.info(f"User {kwargs} not found!")
-                return None
-            if only_one:
-                return rows[0]
-            return rows
-        except Error as e:
-            logging.error(f"Error while finding user {kwargs} \n Error:{e}")
-            return None
-
-    def delete_user(self, **kwargs):
-        if len(kwargs) != 1:
-            logging.warning("You can only use one key to delete user!")
-            return False
-        cur = self.conn.cursor()
-        try:
-            for key, value in kwargs.items():
-                cur.execute(f"DELETE FROM user WHERE {key}=?", (value,))
-                self.conn.commit()
-            logging.info(f"User {kwargs} deleted successfully!")
-            return True
-        except Error as e:
-            logging.error(f"Error while deleting user {kwargs} \n Error:{e}")
-            return False
-
-    def edit_user(self, url, uuid, **kwargs):
-        get_old_data = self.find_user(uuid=uuid)
-        if get_old_data is None:
-            print("User not found!")
-            return False
-        for key, value in kwargs.items():
-            if key not in get_old_data.keys():
-                print(f"Invalid key [{key}]")
-                return False
-
-        return api.update(url, uuid, kwargs)
-        cur = self.conn.cursor()
-
-        for key, value in kwargs.items():
-            try:
-                cur.execute(f"UPDATE user SET {key}=? WHERE uuid=?", (value, uuid))
-                self.conn.commit()
-                logging.info(f"User [{uuid}] successfully update [{key}] to [{value}]")
-            except Error as e:
-                logging.error(f"Error while updating user [{uuid}] [{key}] to [{value}] \n Error: {e}")
-                return False
-
-        return True
-
-    def add_user(self, uuid, name, last_online, expiry_time, usage_limit_GB, package_days, mode, monthly, start_date,
-                 current_usage_GB, last_reset_time, comment, telegram_id, added_by, max_ips, enable):
-
-        cur = self.conn.cursor()
-        try:
-            cur.execute("INSERT INTO user(uuid, name, last_online, expiry_time, usage_limit_GB, package_days, mode, "
-                        "monthly, start_date, current_usage_GB, last_reset_time, comment, telegram_id, added_by, "
-                        "max_ips, enable) VALUES(?,?,?,?,?,?,?,?,?,?,?,?,?,?,?,?)",
-                        (uuid, name, last_online, expiry_time, usage_limit_GB, package_days, mode, monthly, start_date,
-                         current_usage_GB, last_reset_time, comment, telegram_id, added_by, max_ips, enable))
-            self.conn.commit()
-            logging.info(f"User [{uuid}] added successfully!")
-            return True
-
-        except Error as e:
-            logging.error(f"Error while adding user [{uuid}] \n Error: {e}")
-            return False
-
-    def add_user_detail(self, user_id, last_online, current_usage_GB, connected_ips='', child_id=0):
-        cur = self.conn.cursor()
-        try:
-            cur.execute("INSERT INTO user_detail(user_id, last_online, current_usage_GB, connected_ips, child_id) "
-                        "VALUES(?,?,?,?,?)", (user_id, last_online, current_usage_GB, connected_ips, child_id))
-            self.conn.commit()
-            logging.info(f"User details [{user_id}] added successfully!")
-            return True
-
-        except Error as e:
-            logging.error(f"Error while adding user details [{user_id}] \n Error: {e}")
-            return False
-
-    def add_default_user(self, url, name, package_days, usage_limit_GB, added_by=None, comment=None, mode='no_reset',
-                         monthly=0,
-                         max_ips=100, enable=1, telegram_id=None):
-
-        # logging.info(f"Adding default user [{uuid}]")
-
-        import uuid
-        uuid = str(uuid.uuid4())
-        last_online = '0001-01-01 00:00:00.000000'
-        expiry_time = (datetime.datetime.now() + datetime.timedelta(days=180)).strftime("%Y-%m-%d")
-        start_date = None
-        current_usage_GB = 0
-        added_by = urlparse(PANEL_URL).path.split('/')[2]
-        last_reset_time = datetime.datetime.now().strftime("%Y-%m-%d")
-        return api.insert(url, uuid, name, usage_limit_GB, package_days, added_by, last_reset_time)
-        user_added = self.add_user(uuid, name, last_online, expiry_time, usage_limit_GB, package_days, mode, monthly,
-                                   start_date,
-                                   current_usage_GB, last_reset_time, comment, telegram_id, added_by, max_ips, enable)
-        if user_added:
-            logging.info(f"User [{uuid}] added successfully!")
-            self.add_user_detail(self.find_user(uuid=uuid)[0][0], last_online, current_usage_GB)
-            return uuid
-        else:
-            logging.error(f"Error while adding user [{uuid}]")
-            self.delete_user(uuid=uuid)
-            return None
-
-    def reset_package_days(self, uuid):
-        logging.info(f"Resetting package days for user [{uuid}]")
-        user = self.find_user(uuid=uuid)
-        if user is None:
-            return False
-        status = self.edit_user(uuid, start_date=datetime.datetime.now().strftime("%Y-%m-%d"))
-        if status:
-            logging.info(f"Package days for user [{uuid}] reset successfully!")
-            return True
-        else:
-            logging.error(f"Error while resetting package days for user [{uuid}]")
-            return False
-
-    def reset_package_usage(self, uuid):
-        logging.info(f"Resetting package usage for user [{uuid}]")
-        user = self.find_user(uuid=uuid)
-        if user is None:
-            return False
-        status = self.edit_user(uuid, current_usage_GB=0)
-        if status:
-            logging.info(f"Package usage for user [{uuid}] reset successfully!")
-            return True
-        else:
-            logging.error(f"Error while resetting package usage for user [{uuid}]")
-            return False
-
-    def select_admins(self):
-        logging.info(f"Selecting all admins")
-        cur = self.conn.cursor()
-        try:
-            cur.execute("SELECT * FROM admin_user")
-            rows = cur.fetchall()
-            return rows
-        except Error as e:
-            logging.error(f"Error while selecting all admins \n Error:{e}")
-            return None
-
-    def find_admins(self, **kwargs):
-        logging.info(f"Finding admin {kwargs}")
-        if len(kwargs) != 1:
-            logging.error(f"Error while finding admin {kwargs} \n Error: You can only use one key to find admin!")
-            return None
-        rows = []
-        cur = self.conn.cursor()
-        try:
-            for key, value in kwargs.items():
-                cur.execute(f"SELECT * FROM admin_user WHERE {key}=?", (value,))
-                rows = cur.fetchall()
-            if len(rows) == 0:
-                logging.info(f"Admin {kwargs} not found!")
-                return None
-            return rows
-        except Error as e:
-            logging.error(f"Error while finding admin {kwargs} \n Error:{e}")
-            return None
-
-=======
->>>>>>> 94a0710b
+#from urllib.parse import urlparse
+
+#from Utils import api
+#from config import PANEL_URL, API_PATH, USERS_DB_LOC
+
+
+
 
 class UserDBManager:
     def __init__(self, db_file):
         self.conn = self.create_connection(db_file)
         self.create_user_table()
         #self.set_default_configs()
-    
+
     #close connection
     def __del__(self):
         self.conn.close()
     
     def close(self):
         self.conn.close()
-        
-        
+    
 
     def create_connection(self, db_file):
         """ Create a database connection to a SQLite database """
@@ -291,15 +88,6 @@
                         "FOREIGN KEY (telegram_id) REFERENCES user (telegram_id))")
             self.conn.commit()
             logging.info("Non order subscriptions table created successfully!")
-
-            cur.execute("CREATE TABLE IF NOT EXISTS servers ("
-                        "id INTEGER PRIMARY KEY,"
-                        "title TEXT NOT NULL,"
-                        "url TEXT NOT NULL,"
-                        "user_limit INTEGER NOT NULL,"
-                        "status BOOLEAN NOT NULL)")
-            self.conn.commit()
-            logging.info("servers table created successfully!")
 
             cur.execute("CREATE TABLE IF NOT EXISTS str_config ("
                         "key TEXT NOT NULL UNIQUE,"
@@ -343,6 +131,8 @@
                         "id INTEGER PRIMARY KEY AUTOINCREMENT,"
                         "url TEXT NOT NULL,"
                         "title TEXT, description TEXT,"
+                        "user_limit INTEGER NOT NULL,"
+                        "status BOOLEAN NOT NULL,"
                         "default_server BOOLEAN NOT NULL DEFAULT 0)")
             self.conn.commit()
             logging.info("Servers table created successfully!")
@@ -493,79 +283,6 @@
                 logging.info(f"Plan [{plan_id}] successfully update [{key}] to [{value}]")
             except Error as e:
                 logging.error(f"Error while updating plan [{plan_id}] [{key}] to [{value}] \n Error: {e}")
-                return False
-
-        return True
-    
-    #-----------------------server
-    def add_server(self, server_id, title, url, user_limit, status=True):
-        cur = self.conn.cursor()
-        try:
-            cur.execute("INSERT INTO servers(id,title, url, user_limit, status) VALUES(?,?,?,?,?)",
-                        (server_id, title, url, user_limit, status))
-            self.conn.commit()
-            logging.info(f"server [{title}] added successfully!")
-            return True
-
-        except Error as e:
-            logging.error(f"Error while adding server [{title}] \n Error: {e}")
-            return False
-
-    def select_servers(self):
-        cur = self.conn.cursor()
-        try:
-            cur.execute("SELECT * FROM servers")
-            rows = cur.fetchall()
-            rows = [dict(zip([key[0] for key in cur.description], row)) for row in rows]
-            return rows
-        except Error as e:
-            logging.error(f"Error while selecting all servers \n Error:{e}")
-            return None
-
-    def find_server(self, **kwargs):
-        if len(kwargs) != 1:
-            logging.warning("You can only use one key to find server!")
-            return None
-        rows = []
-        cur = self.conn.cursor()
-        try:
-            for key, value in kwargs.items():
-                cur.execute(f"SELECT * FROM servers WHERE {key}=?", (value,))
-                rows = cur.fetchall()
-            if len(rows) == 0:
-                logging.info(f"server {kwargs} not found!")
-                return None
-            rows = [dict(zip([key[0] for key in cur.description], row)) for row in rows]
-            return rows
-        except Error as e:
-            logging.error(f"Error while finding server {kwargs} \n Error:{e}")
-            return None
-
-    def delete_server(self, **kwargs):
-        if len(kwargs) != 1:
-            logging.warning("You can only use one key to delete server!")
-            return False
-        cur = self.conn.cursor()
-        try:
-            for key, value in kwargs.items():
-                cur.execute(f"DELETE FROM servers WHERE {key}=?", (value,))
-                self.conn.commit()
-            logging.info(f"server {kwargs} deleted successfully!")
-            return True
-        except Error as e:
-            logging.error(f"Error while deleting server {kwargs} \n Error:{e}")
-            return False
-
-    def edit_server(self, server_id, **kwargs):
-        cur = self.conn.cursor()
-
-        for key, value in kwargs.items():
-            try:
-                cur.execute(f"UPDATE servers SET {key}=? WHERE id=?", (value, server_id))
-                self.conn.commit()
-                logging.info(f"server [{server_id}] successfully update [{key}] to [{value}]")
-            except Error as e:
-                logging.error(f"Error while updating server [{server_id}] [{key}] to [{value}] \n Error: {e}")
                 return False
 
         return True
@@ -1087,6 +804,8 @@
             logging.error(f"Error while finding payment {kwargs} \n Error:{e}")
             return None
 
+    
+
     def select_servers(self):
         cur = self.conn.cursor()
         try:
@@ -1098,11 +817,83 @@
             logging.error(f"Error while selecting all servers \n Error:{e}")
             return None
 
-    def add_server(self, url, title=None, description=None, default_server=False):
+    def find_server(self, **kwargs):
+        if len(kwargs) != 1:
+            logging.warning("You can only use one key to find server!")
+            return None
+        rows = []
+        cur = self.conn.cursor()
+        try:
+            for key, value in kwargs.items():
+                cur.execute(f"SELECT * FROM servers WHERE {key}=?", (value,))
+                rows = cur.fetchall()
+            if len(rows) == 0:
+                logging.info(f"server {kwargs} not found!")
+                return None
+            rows = [dict(zip([key[0] for key in cur.description], row)) for row in rows]
+            return rows
+        except Error as e:
+            logging.error(f"Error while finding server {kwargs} \n Error:{e}")
+            return None
+
+    def delete_server(self, **kwargs):
+        if len(kwargs) != 1:
+            logging.warning("You can only use one key to delete server!")
+            return False
+        cur = self.conn.cursor()
+        try:
+            for key, value in kwargs.items():
+                cur.execute(f"DELETE FROM servers WHERE {key}=?", (value,))
+                self.conn.commit()
+            logging.info(f"server {kwargs} deleted successfully!")
+            return True
+        except Error as e:
+            logging.error(f"Error while deleting server {kwargs} \n Error:{e}")
+            return False
+
+    def edit_server(self, server_id, **kwargs):
+        cur = self.conn.cursor()
+
+        for key, value in kwargs.items():
+            try:
+                cur.execute(f"UPDATE servers SET {key}=? WHERE id=?", (value, server_id))
+                self.conn.commit()
+                logging.info(f"server [{server_id}] successfully update [{key}] to [{value}]")
+            except Error as e:
+                logging.error(f"Error while updating server [{server_id}] [{key}] to [{value}] \n Error: {e}")
+                return False
+
+        return True
+    
+    def select_servers(self):
+        cur = self.conn.cursor()
+        try:
+            cur.execute("SELECT * FROM servers")
+            rows = cur.fetchall()
+            rows = [dict(zip([key[0] for key in cur.description], row)) for row in rows]
+            return rows
+        except Error as e:
+            logging.error(f"Error while selecting all servers \n Error:{e}")
+            return None
+
+    #-----------------------server
+    def add_server(self, server_id, title, url, user_limit, status=True):
+        cur = self.conn.cursor()
+        try:
+            cur.execute("INSERT INTO servers(id,title, url, user_limit, status) VALUES(?,?,?,?,?)",
+                        (server_id, title, url, user_limit, status))
+            self.conn.commit()
+            logging.info(f"server [{title}] added successfully!")
+            return True
+
+        except Error as e:
+            logging.error(f"Error while adding server [{title}] \n Error: {e}")
+            return False
+    def add_server(self, url, user_limit, title=None, description=None, status=True, default_server=False):
         cur = self.conn.cursor()
         try:
             cur.execute(
-                "INSERT INTO servers(url,title,description,default_server) VALUES(?,?,?,?)",
+                "INSERT INTO servers(url,title,description,user_limit,default_server) VALUES(?,?,?,?)",
                 (url, title, description, default_server))
             self.conn.commit()
             logging.info(f"Server [{url}] added successfully!")
