import argparse

# Define the version number
<<<<<<< HEAD
__version__ = "6.1.0"
=======
__version__ = "5.9.5"
>>>>>>> 945a953f


def version():
    parser = argparse.ArgumentParser()
    parser.add_argument("--version", action="version", version=f"{__version__}")
    args = parser.parse_args()
    return args

def is_version_less(version1, version2):
    v1_parts = list(map(int, version1.split('.')))
    v2_parts = list(map(int, version2.split('.')))

    for part1, part2 in zip(v1_parts, v2_parts):
        if part1 < part2:
            return True
        elif part1 > part2:
            return False

    # If both versions are identical up to the available parts
    return False

if __name__ == "__main__":
    version()<|MERGE_RESOLUTION|>--- conflicted
+++ resolved
@@ -1,11 +1,8 @@
 import argparse
 
 # Define the version number
-<<<<<<< HEAD
 __version__ = "6.1.0"
-=======
-__version__ = "5.9.5"
->>>>>>> 945a953f
+
 
 
 def version():
