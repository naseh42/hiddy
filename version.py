import argparse

# Define the version number
<<<<<<< HEAD
__version__ = "5.5.2-pre"
=======
__version__ = "5.5.0"
>>>>>>> 04fc4fdb


def version():
    parser = argparse.ArgumentParser()
    parser.add_argument("--version", action="version", version=f"{__version__}")
    args = parser.parse_args()
    return args

def is_version_less(version1, version2):
    v1_parts = list(map(int, version1.split('.')))
    v2_parts = list(map(int, version2.split('.')))

    for part1, part2 in zip(v1_parts, v2_parts):
        if part1 < part2:
            return True
        elif part1 > part2:
            return False

    # If both versions are identical up to the available parts
    return False

if __name__ == "__main__":
    version()<|MERGE_RESOLUTION|>--- conflicted
+++ resolved
@@ -1,11 +1,7 @@
 import argparse
 
 # Define the version number
-<<<<<<< HEAD
-__version__ = "5.5.2-pre"
-=======
-__version__ = "5.5.0"
->>>>>>> 04fc4fdb
+__version__ = "5.5.2"
 
 
 def version():
